--- conflicted
+++ resolved
@@ -395,39 +395,6 @@
                 qout = qsum / (pe2[0, 0, 1] - pe2)
 
 
-<<<<<<< HEAD
-# NOTE: These should probably be part of a test_suite test instead of here
-# {
-@pytest.mark.parametrize(
-    "backend", GTC_GRIDTOOLS_BACKENDS + [pytest.param("numpy"), pytest.param("debug")]
-)
-def test_write_data_dim_indirect_addressing(backend):
-    @gtscript.stencil(backend=backend)
-    def stencil(
-        input_field: gtscript.Field[gtscript.IJK, np.float_],
-        output_field: gtscript.Field[gtscript.IJK, (np.float_, (1,))],
-        index: int,
-    ):
-        with computation(PARALLEL), interval(...):
-            output_field[0, 0, 0][index] = input_field
-
-
-@pytest.mark.parametrize(
-    "backend", GTC_GRIDTOOLS_BACKENDS + [pytest.param("numpy"), pytest.param("debug")]
-)
-def test_read_data_dim_indirect_addressing(backend):
-    @gtscript.stencil(backend=backend)
-    def stencil(
-        input_field: gtscript.Field[gtscript.IJK, np.float_],
-        output_field: gtscript.Field[gtscript.IJK, (np.float_, (1,))],
-        index: int,
-    ):
-        with computation(PARALLEL), interval(...):
-            input_field = output_field[0, 0, 0][index]
-
-
-# }
-=======
 @pytest.mark.parametrize("backend", ALL_BACKENDS)
 def test_mask_with_offset_written_in_conditional(backend):
     @gtscript.stencil(backend, externals={"mord": 5})
@@ -450,4 +417,32 @@
 
     outp.device_to_host()
     assert np.allclose(1.0, np.asarray(outp))
->>>>>>> 61e64979
+
+
+# TODO(jdahm): Add additional backend support and move to test_suites
+@pytest.mark.parametrize(
+    "backend", GTC_GRIDTOOLS_BACKENDS + [pytest.param("numpy"), pytest.param("debug")]
+)
+def test_write_data_dim_indirect_addressing(backend):
+    @gtscript.stencil(backend=backend)
+    def stencil(
+        input_field: gtscript.Field[gtscript.IJK, np.float_],
+        output_field: gtscript.Field[gtscript.IJK, (np.float_, (1,))],
+        index: int,
+    ):
+        with computation(PARALLEL), interval(...):
+            output_field[0, 0, 0][index] = input_field
+
+
+@pytest.mark.parametrize(
+    "backend", GTC_GRIDTOOLS_BACKENDS + [pytest.param("numpy"), pytest.param("debug")]
+)
+def test_read_data_dim_indirect_addressing(backend):
+    @gtscript.stencil(backend=backend)
+    def stencil(
+        input_field: gtscript.Field[gtscript.IJK, np.float_],
+        output_field: gtscript.Field[gtscript.IJK, (np.float_, (1,))],
+        index: int,
+    ):
+        with computation(PARALLEL), interval(...):
+            input_field = output_field[0, 0, 0][index]