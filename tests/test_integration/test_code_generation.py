# -*- coding: utf-8 -*-
#
# GT4Py - GridTools4Py - GridTools for Python
#
# Copyright (c) 2014-2021, ETH Zurich
# All rights reserved.
#
# This file is part the GT4Py project and the GridTools framework.
# GT4Py is free software: you can redistribute it and/or modify it under
# the terms of the GNU General Public License as published by the
# Free Software Foundation, either version 3 of the License, or any later
# version. See the LICENSE.txt file at the top-level directory of this
# distribution for a copy of the license or check <https://www.gnu.org/licenses/>.
#
# SPDX-License-Identifier: GPL-3.0-or-later

import itertools

import numpy as np
import pytest

import gt4py as gt
from gt4py import backend as gt_backend
from gt4py import gtscript
from gt4py import storage as gt_storage
from gt4py.gtscript import __INLINED, BACKWARD, FORWARD, PARALLEL, computation, interval

from ..definitions import ALL_BACKENDS, CPU_BACKENDS, GPU_BACKENDS, INTERNAL_BACKENDS, OLD_BACKENDS
from .stencil_definitions import EXTERNALS_REGISTRY as externals_registry
from .stencil_definitions import REGISTRY as stencil_definitions


@pytest.mark.parametrize(
    ["name", "backend"], itertools.product(stencil_definitions.names, CPU_BACKENDS)
)
def test_generation_cpu(name, backend):
    stencil_definition = stencil_definitions[name]
    externals = externals_registry[name]
    stencil = gtscript.stencil(backend, stencil_definition, externals=externals, rebuild=True)
    args = {}
    for k, v in stencil_definition.__annotations__.items():
        if isinstance(v, gtscript._FieldDescriptor):
            args[k] = gt_storage.ones(
                dtype=v.dtype,
                mask=gtscript.mask_from_axes(v.axes),
                backend=backend,
                shape=(23, 23, 23),
                default_origin=(10, 10, 5),
            )
        else:
            args[k] = v(1.5)
    # vertical domain size >= 16 required for test_large_k_interval
    stencil(**args, origin=(10, 10, 5), domain=(3, 3, 16))


@pytest.mark.requires_gpu
@pytest.mark.parametrize(
    ["name", "backend"], itertools.product(stencil_definitions.names, GPU_BACKENDS)
)
def test_generation_gpu(name, backend):
    stencil_definition = stencil_definitions[name]
    externals = externals_registry[name]
    stencil = gtscript.stencil(backend, stencil_definition, externals=externals)
    args = {}
    for k, v in stencil_definition.__annotations__.items():
        if isinstance(v, gtscript._FieldDescriptor):
            args[k] = gt_storage.ones(
                dtype=v.dtype,
                mask=gtscript.mask_from_axes(v.axes),
                backend=backend,
                shape=(23, 23, 23),
                default_origin=(10, 10, 10),
            )
        else:
            args[k] = v(1.5)
    stencil(**args, origin=(10, 10, 10), domain=(3, 3, 3))


@pytest.mark.requires_gpu
@pytest.mark.parametrize("backend", CPU_BACKENDS)
def test_temporary_field_declared_in_if(backend):
    @gtscript.stencil(backend=backend)
    def definition(field_a: gtscript.Field[np.float_]):
        with computation(PARALLEL), interval(...):
            if field_a < 0:
                field_b = -field_a
            else:
                field_b = field_a
            field_a = field_b


@pytest.mark.requires_gpu
@pytest.mark.parametrize("backend", CPU_BACKENDS)
def test_stage_without_effect(backend):
    @gtscript.stencil(backend=backend)
    def definition(field_a: gtscript.Field[np.float_]):
        with computation(PARALLEL), interval(...):
            field_c = 0.0


def test_ignore_np_errstate():
    def setup_and_run(backend, **kwargs):
        field_a = gt_storage.zeros(
            dtype=np.float_,
            backend=backend,
            shape=(3, 3, 1),
            default_origin=(0, 0, 0),
        )

        @gtscript.stencil(backend=backend, **kwargs)
        def divide_by_zero(field_a: gtscript.Field[np.float_]):
            with computation(PARALLEL), interval(...):
                field_a = 1.0 / field_a

        divide_by_zero(field_a)

    # Usual behavior: with the numpy backend there is no error
    setup_and_run(backend="numpy")

    # Expect warning with debug or numpy + ignore_np_errstate=False
    with pytest.warns(RuntimeWarning, match="divide by zero encountered"):
        setup_and_run(backend="debug")

    with pytest.warns(RuntimeWarning, match="divide by zero encountered"):
        setup_and_run(backend="numpy", ignore_np_errstate=False)


@pytest.mark.parametrize("backend", CPU_BACKENDS)
def test_stencil_without_effect(backend):
    def definition1(field_in: gtscript.Field[np.float_]):
        with computation(PARALLEL), interval(...):
            tmp = 0.0

    def definition2(f_in: gtscript.Field[np.float_]):
        from __externals__ import flag

        with computation(PARALLEL), interval(...):
            if __INLINED(flag):
                B = f_in

    stencil1 = gtscript.stencil(backend, definition1)
    stencil2 = gtscript.stencil(backend, definition2, externals={"flag": False})

    field_in = gt_storage.ones(
        dtype=np.float_, backend=backend, shape=(23, 23, 23), default_origin=(0, 0, 0)
    )

    # test with explicit domain specified
    stencil1(field_in, domain=(3, 3, 3))
    stencil2(field_in, domain=(3, 3, 3))

    # test without domain specified
    with pytest.raises(ValueError):
        stencil1(field_in)


@pytest.mark.parametrize("backend", CPU_BACKENDS)
def test_stage_merger_induced_interval_block_reordering(backend):
    field_in = gt_storage.ones(
        dtype=np.float_, backend=backend, shape=(23, 23, 23), default_origin=(0, 0, 0)
    )
    field_out = gt_storage.zeros(
        dtype=np.float_, backend=backend, shape=(23, 23, 23), default_origin=(0, 0, 0)
    )

    @gtscript.stencil(backend=backend)
    def stencil(field_in: gtscript.Field[np.float_], field_out: gtscript.Field[np.float_]):
        with computation(BACKWARD):
            with interval(-2, -1):  # block 1
                field_out = field_in
            with interval(0, -2):  # block 2
                field_out = field_in
        with computation(BACKWARD):
            with interval(-1, None):  # block 3
                field_out = 2 * field_in
            with interval(0, -1):  # block 4
                field_out = 3 * field_in

    stencil(field_in, field_out)

    np.testing.assert_allclose(field_out.view(np.ndarray)[:, :, 0:-1], 3)
    np.testing.assert_allclose(field_out.view(np.ndarray)[:, :, -1], 2)


@pytest.mark.parametrize("backend", ALL_BACKENDS)
def test_lower_dimensional_inputs(backend):
    @gtscript.stencil(backend=backend)
    def stencil(
        field_3d: gtscript.Field[np.float_, gtscript.IJK],
        field_2d: gtscript.Field[np.float_, gtscript.IJ],
        field_1d: gtscript.Field[np.float_, gtscript.K],
    ):
        with computation(FORWARD):
            with interval(0, 1):
                field_2d = field_1d[1]

        with computation(PARALLEL):
            with interval(0, -1):
                tmp = field_2d[0, 1] + field_1d[1]
            with interval(-1, None):
                tmp = field_2d[0, 1] + field_1d[0]

        with computation(PARALLEL):
            with interval(0, 1):
                field_3d = tmp[1, 0, 0] + field_1d[1]
            with interval(1, None):
                field_3d = tmp[-1, 0, 0]

    full_shape = (6, 6, 6)
    default_origin = (1, 1, 0)
    dtype = float

<<<<<<< HEAD
    field_3d = gt_storage.zeros(backend, default_origin, full_shape, dtype, managed_memory=True)
=======
    field_3d = gt_storage.zeros(
        backend, default_origin, full_shape, dtype, mask=None, managed_memory=True
    )
>>>>>>> edafa19b
    assert field_3d.shape == full_shape[:]

    field_2d = gt_storage.zeros(
        backend, default_origin[:-1], full_shape[:-1], dtype, mask=[True, True, False]
    )
    assert field_2d.shape == full_shape[:-1]

    field_1d = gt_storage.ones(
        backend, (default_origin[-1],), (full_shape[-1],), dtype, mask=[False, False, True]
    )
    assert field_1d.shape == (full_shape[-1],)

    stencil(field_3d, field_2d, field_1d, origin=(1, 1, 0), domain=(4, 3, 6))
    np.testing.assert_allclose(field_3d.view(np.ndarray)[1:-1, 1:-2, :1], 3)
    np.testing.assert_allclose(field_3d.view(np.ndarray)[1:-1, 1:-2, 1:], 2)

    stencil(field_3d, field_2d, field_1d)<|MERGE_RESOLUTION|>--- conflicted
+++ resolved
@@ -210,13 +210,9 @@
     default_origin = (1, 1, 0)
     dtype = float
 
-<<<<<<< HEAD
-    field_3d = gt_storage.zeros(backend, default_origin, full_shape, dtype, managed_memory=True)
-=======
     field_3d = gt_storage.zeros(
         backend, default_origin, full_shape, dtype, mask=None, managed_memory=True
     )
->>>>>>> edafa19b
     assert field_3d.shape == full_shape[:]
 
     field_2d = gt_storage.zeros(
