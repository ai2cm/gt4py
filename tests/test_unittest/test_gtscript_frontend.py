# -*- coding: utf-8 -*-
#
# GT4Py - GridTools4Py - GridTools for Python
#
# Copyright (c) 2014-2020, ETH Zurich
# All rights reserved.
#
# This file is part the GT4Py project and the GridTools framework.
# GT4Py is free software: you can redistribute it and/or modify it under
# the terms of the GNU General Public License as published by the
# Free Software Foundation, either version 3 of the License, or any later
# version. See the LICENSE.txt file at the top-level directory of this
# distribution for a copy of the license or check <https://www.gnu.org/licenses/>.
#
# SPDX-License-Identifier: GPL-3.0-or-later

import textwrap
import types

import numpy as np
import pytest

from gt4py import definitions as gt_definitions
from gt4py import gtscript
from gt4py import utils as gt_utils
from gt4py.frontend import gtscript_frontend as gt_frontend

from ..definitions import id_version


# ---- Utilities -----
frontend = gt_frontend.GTScriptFrontend


def compile_definition(
    definition_func,
    name: str,
    module: str,
    *,
    externals: dict = None,
    dtypes: dict = None,
    rebuild=False,
    **kwargs,
):
    _, original_annotations = gtscript._set_arg_dtypes(definition_func, dtypes=dtypes or {})
    build_options = gt_definitions.BuildOptions(
        name=name, module=module, rebuild=rebuild, backend_opts=kwargs, build_info=None
    )

    options_id = gt_utils.shashed_id(build_options)
    stencil_id = frontend.get_stencil_id(
        build_options.qualified_name, definition_func, externals, options_id
    )
    definition_ir = gt_frontend.GTScriptParser(
        definition_func, externals=externals or {}, options=build_options
    ).run()

    setattr(definition_func, "__annotations__", original_annotations)

    return stencil_id, definition_ir


# ---- Tests-----

GLOBAL_BOOL_CONSTANT = True
GLOBAL_CONSTANT = 1.0
GLOBAL_NESTED_CONSTANTS = types.SimpleNamespace(A=100, B=200)
GLOBAL_VERY_NESTED_CONSTANTS = types.SimpleNamespace(nested=types.SimpleNamespace(A=1000, B=2000))


@gtscript.function
def add_external_const(a):
    return a + 10.0 + GLOBAL_CONSTANT


@gtscript.function
def identity(field_in):
    return field_in


@gtscript.function
def sinus(field_in):
    return sin(field_in)


@gtscript.function
def region_func():
    from __splitters__ import i0

    field = 0.0
    with parallel(region[i0, :]):
        field = 1.0

    return field


class TestInlinedExternals:
    def test_all_legal_combinations(self, id_version):
        module = f"TestInlinedExternals_test_module_{id_version}"
        externals = {}

        def definition_func(inout_field: gtscript.Field[float]):
            from gt4py.__gtscript__ import PARALLEL, computation, interval

            with computation(PARALLEL), interval(...):
                inout_field = (
                    (
                        inout_field[0, 0, 0]
                        + GLOBAL_CONSTANT
                        + GLOBAL_NESTED_CONSTANTS.A
                        + GLOBAL_VERY_NESTED_CONSTANTS.nested.A
                    )
                    if GLOBAL_BOOL_CONSTANT
                    else 0
                )

        compile_definition(
            definition_func, "test_all_legal_combinations", module, externals=externals
        )

    def test_missing(self, id_version):
        module = f"TestInlinedExternals_test_module_{id_version}"
        externals = {}

        def definition_func(inout_field: gtscript.Field[float]):
            from gt4py.__gtscript__ import PARALLEL, computation, interval

            with computation(PARALLEL), interval(...):
                inout_field = inout_field[0, 0, 0] + MISSING_CONSTANT

        with pytest.raises(gt_frontend.GTScriptSymbolError, match=r".*MISSING_CONSTANT.*"):
            compile_definition(definition_func, "test_missing_symbol", module, externals=externals)

        def definition_func(inout_field: gtscript.Field[float]):
            from gt4py.__gtscript__ import PARALLEL, computation, interval

            with computation(PARALLEL), interval(...):
                inout_field = inout_field[0, 0, 0] + GLOBAL_NESTED_CONSTANTS.missing

        with pytest.raises(
            gt_frontend.GTScriptDefinitionError, match=r".*GLOBAL_NESTED_CONSTANTS.missing.*"
        ):
            compile_definition(
                definition_func, "test_missing_nested_symbol", module, externals=externals
            )

    @pytest.mark.parametrize("value_type", [str, dict, list])
    def test_wrong_value(self, id_version, value_type):
        module = f"TestInlinedExternals_test_module_{id_version}"
        externals = {}

        WRONG_VALUE_CONSTANT = value_type()

        def definition_func(inout_field: gtscript.Field[float]):
            from gt4py.__gtscript__ import PARALLEL, computation, interval

            with computation(PARALLEL), interval(...):
                inout_field = inout_field[0, 0, 0] + WRONG_VALUE_CONSTANT

        with pytest.raises(gt_frontend.GTScriptSymbolError, match=r".*WRONG_VALUE_CONSTANT.*"):
            compile_definition(definition_func, "test_wrong_value", module, externals=externals)


class TestImportedExternals:
    def test_all_legal_combinations(self, id_version):
        module = f"TestImportedExternals_test_module_{id_version}"
        externals = dict(
            BOOL_CONSTANT=-1.0,
            CONSTANT=-2.0,
            NESTED_CONSTANTS=types.SimpleNamespace(A=-100, B=-200),
            VERY_NESTED_CONSTANTS=types.SimpleNamespace(
                nested=types.SimpleNamespace(A=-1000, B=-2000)
            ),
        )

        def definition_func(inout_field: gtscript.Field[float]):
            from gt4py.__externals__ import (
                BOOL_CONSTANT,
                CONSTANT,
                NESTED_CONSTANTS,
                VERY_NESTED_CONSTANTS,
            )
            from gt4py.__gtscript__ import PARALLEL, computation, interval

            with computation(PARALLEL), interval(...):
                inout_field = (
                    (
                        inout_field[0, 0, 0]
                        + CONSTANT
                        + NESTED_CONSTANTS.A
                        + VERY_NESTED_CONSTANTS.nested.A
                    )
                    if GLOBAL_BOOL_CONSTANT
                    else 0
                )

        compile_definition(
            definition_func, "test_all_legal_combinations", module, externals=externals
        )

    def test_missing(self, id_version):
        module = f"TestImportedExternals_test_module_{id_version}"
        externals = dict(CONSTANT=-2.0, NESTED_CONSTANTS=types.SimpleNamespace(A=-100, B=-200))

        def definition_func(inout_field: gtscript.Field[float]):
            from gt4py.__externals__ import MISSING_CONSTANT
            from gt4py.__gtscript__ import PARALLEL, computation, interval

            with computation(PARALLEL), interval(...):
                inout_field = inout_field[0, 0, 0] + MISSING_CONSTANT

        with pytest.raises(gt_frontend.GTScriptDefinitionError, match=r".*MISSING_CONSTANT.*"):
            compile_definition(definition_func, "test_missing_symbol", module, externals=externals)

        def definition_func(inout_field: gtscript.Field[float]):
            from gt4py.__externals__ import NESTED_CONSTANTS
            from gt4py.__gtscript__ import PARALLEL, computation, interval

            with computation(PARALLEL), interval(...):
                inout_field = inout_field[0, 0, 0] + NESTED_CONSTANTS.missing

        with pytest.raises(
            gt_frontend.GTScriptDefinitionError, match=r".*NESTED_CONSTANTS.missing.*"
        ):
            compile_definition(
                definition_func, "test_missing_nested_symbol", module, externals=externals
            )

    @pytest.mark.parametrize("value_type", [str, dict, list])
    def test_wrong_value(self, id_version, value_type):
        def definition_func(inout_field: gtscript.Field[float]):
            from gt4py.__externals__ import WRONG_VALUE_CONSTANT
            from gt4py.__gtscript__ import PARALLEL, computation, interval

            with computation(PARALLEL), interval(...):
                inout_field = inout_field[0, 0, 0] + WRONG_VALUE_CONSTANT

        module = f"TestImportedExternals_test_module_{id_version}"
        externals = dict(WRONG_VALUE_CONSTANT=value_type())

        with pytest.raises(gt_frontend.GTScriptDefinitionError, match=r".*WRONG_VALUE_CONSTANT.*"):
            compile_definition(definition_func, "test_wrong_value", module, externals=externals)


class TestExternalsWithSubroutines:
    def test_all_legal_combinations(self, id_version):
        @gtscript.function
        def _stage_laplacian_x(dx, phi):
            lap = add_external_const(phi[-1, 0, 0] - 2.0 * phi[0, 0, 0] + phi[1, 0, 0]) / (dx * dx)
            return lap

        @gtscript.function
        def _stage_laplacian_y(dy, phi):
            lap = (phi[0, -1, 0] - 2.0 * phi[0, 0, 0] + phi[0, 1, 0]) / (dy * dy)
            return lap

        @gtscript.function
        def _stage_laplacian(dx, dy, phi):
            from __externals__ import stage_laplacian_x, stage_laplacian_y

            lap_x = stage_laplacian_x(dx=dx, phi=phi)
            lap_y = stage_laplacian_y(dy=dy, phi=phi)
            lap = lap_x[0, 0, 0] + lap_y[0, 0, 0]

            return lap

        def definition_func(
            in_phi: gtscript.Field[np.float64],
            in_gamma: gtscript.Field[np.float64],
            out_phi: gtscript.Field[np.float64],
            out_field: gtscript.Field[np.float64],
            *,
            dx: float,
            dy: float,
        ):
            from gt4py.__externals__ import stage_laplacian, stage_laplacian_x, stage_laplacian_y
            from gt4py.__gtscript__ import BACKWARD, FORWARD, PARALLEL, computation, interval

            with computation(PARALLEL), interval(...):
                lap = stage_laplacian(dx=dx, dy=dy, phi=in_phi) + GLOBAL_CONSTANT
                out_phi = in_gamma[0, 0, 0] * lap[0, 0, 0]

            with computation(PARALLEL), interval(...):
                tmp_out = identity(in_phi)
                out_phi = tmp_out + 1

            with computation(PARALLEL), interval(...):
                tmp_out2 = identity(in_gamma)
                out_field = out_phi + tmp_out2

        module = f"TestExternalsWithSubroutines_test_module_{id_version}"
        externals = {
            "stage_laplacian": _stage_laplacian,
            "stage_laplacian_x": _stage_laplacian_x,
            "stage_laplacian_y": _stage_laplacian_y,
        }
        compile_definition(
            definition_func, "test_all_legal_combinations", module, externals=externals
        )


class TestImports:
    def test_all_legal_combinations(self, id_version):
        def definition_func(inout_field: gtscript.Field[float]):
            from __externals__ import EXTERNAL
            from __gtscript__ import BACKWARD, FORWARD, PARALLEL, computation, interval
            from gt4py.__externals__ import EXTERNAL
            from gt4py.__gtscript__ import BACKWARD, FORWARD, PARALLEL, computation, interval

            with computation(PARALLEL), interval(...):
                inout_field = inout_field[0, 0, 0] + EXTERNAL

        module = f"TestImports_test_module_{id_version}"
        externals = dict(EXTERNAL=1.0)
        compile_definition(
            definition_func, "test_all_legal_combinations", module, externals=externals
        )

    @pytest.mark.parametrize(
        "id_case,import_line",
        list(
            enumerate(
                [
                    "import gt4py",
                    "from externals import EXTERNAL",
                    "from gt4py import __gtscript__",
                    "from gt4py import __externals__",
                    "from gt4py.gtscript import computation",
                    "from gt4py.externals import EXTERNAL",
                ]
            )
        ),
    )
    def test_wrong_imports(self, id_case, import_line, id_version):
        module = f"TestImports_test_module_{id_version}"
        externals = {}

        definition_source = textwrap.dedent(
            f"""
        def definition_func(inout_field: gtscript.Field[float]):
            {import_line}

            with computation(PARALLEL), interval(...):
                inout_field = inout_field[0, 0, 0]
"""
        )

        context = dict(gtscript=gtscript)
        exec(definition_source, context)
        definition_func = context["definition_func"]
        definition_func.__exec_source__ = definition_source

        with pytest.raises(gt_frontend.GTScriptSyntaxError):
            compile_definition(
                definition_func, f"test_wrong_imports_{id_case}", module, externals=externals
            )


class TestDTypes:
    @pytest.mark.parametrize(
        "id_case,test_dtype",
        list(enumerate([bool, np.bool, int, np.int32, np.int64, float, np.float32, np.float64])),
    )
    def test_all_legal_dtypes(self, id_case, test_dtype, id_version):
        def definition_func(
            in_field: gtscript.Field[test_dtype],
            out_field: gtscript.Field[test_dtype],
            param: test_dtype,
        ):
            with computation(PARALLEL), interval(...):
                out_field = in_field + param

        module = f"TestImports_test_module_{id_version}"
        compile_definition(definition_func, "test_all_legal_dtypes", module)

        def definition_func(
            in_field: gtscript.Field["dtype"], out_field: gtscript.Field["dtype"], param: "dtype"
        ):
            with computation(PARALLEL), interval(...):
                out_field = in_field + param

        module = f"TestImports_test_module_{id_version}"
        compile_definition(
            definition_func, "test_all_legal_dtypes", module, dtypes={"dtype": test_dtype}
        )

    @pytest.mark.parametrize(
        "id_case,test_dtype", list(enumerate([str, np.uint32, np.uint64, dict, map, bytes]))
    )
    def test_invalid_inlined_dtypes(self, id_case, test_dtype, id_version):
        with pytest.raises(ValueError, match=r".*data type descriptor.*"):

            def definition_func(
                in_field: gtscript.Field[test_dtype],
                out_field: gtscript.Field[test_dtype],
                param: test_dtype,
            ):
                with computation(PARALLEL), interval(...):
                    out_field = in_field + param

    @pytest.mark.parametrize(
        "id_case,test_dtype", list(enumerate([str, np.uint32, np.uint64, dict, map, bytes]))
    )
    def test_invalid_external_dtypes(self, id_case, test_dtype, id_version):
        def definition_func(
            in_field: gtscript.Field["dtype"], out_field: gtscript.Field["dtype"], param: "dtype"
        ):
            with computation(PARALLEL), interval(...):
                out_field = in_field + param

        module = f"TestImports_test_module_{id_version}"

        with pytest.raises(ValueError, match=r".*data type descriptor.*"):
            compile_definition(
                definition_func,
                "test_invalid_external_dtypes",
                module,
                dtypes={"dtype": test_dtype},
            )


class TestAssignmentSyntax:
    def test_ellipsis(self):
        @gtscript.stencil(backend="debug")
        def func(in_field: gtscript.Field[np.float_], out_field: gtscript.Field[np.float_]):
            with computation(PARALLEL), interval(...):
                out_field[...] = in_field

    def test_offset(self):
        @gtscript.stencil(backend="debug")
        def func(in_field: gtscript.Field[np.float_], out_field: gtscript.Field[np.float_]):
            with computation(PARALLEL), interval(...):
                out_field[0, 0, 0] = in_field

        with pytest.raises(gt_frontend.GTScriptSyntaxError):

            @gtscript.stencil(backend="debug")
            def func(in_field: gtscript.Field[np.float_], out_field: gtscript.Field[np.float_]):
                with computation(PARALLEL), interval(...):
                    out_field[0, 0, 1] = in_field

        @gtscript.stencil(backend="debug", externals={"offset": 0})
        def func(in_field: gtscript.Field[np.float_], out_field: gtscript.Field[np.float_]):
            from gt4py.__externals__ import offset

            with computation(PARALLEL), interval(...):
                out_field[0, 0, offset] = in_field

        with pytest.raises(gt_frontend.GTScriptSyntaxError):

            @gtscript.stencil(backend="debug", externals={"offset": 1})
            def func(in_field: gtscript.Field[np.float_], out_field: gtscript.Field[np.float_]):
                from gt4py.__externals__ import offset

                with computation(PARALLEL), interval(...):
                    out_field[0, 0, offset] = in_field

    def test_slice(self):

        with pytest.raises(gt_frontend.GTScriptSyntaxError):

            @gtscript.stencil(backend="debug")
            def func(in_field: gtscript.Field[np.float_], out_field: gtscript.Field[np.float_]):
                with computation(PARALLEL), interval(...):
                    out_field[:, :, :] = in_field

    def test_string(self):
        with pytest.raises(gt_frontend.GTScriptSyntaxError):

            @gtscript.stencil(backend="debug")
            def func(in_field: gtscript.Field[np.float_], out_field: gtscript.Field[np.float_]):
                with computation(PARALLEL), interval(...):
                    out_field["a_key"] = in_field

    def test_temporary(self):
        with pytest.raises(
            gt_frontend.GTScriptSyntaxError,
            match="No subscript allowed in assignment to temporaries",
        ):

            @gtscript.stencil(backend="debug")
            def func(in_field: gtscript.Field[np.float_], out_field: gtscript.Field[np.float_]):
                with computation(PARALLEL), interval(...):
                    tmp[...] = in_field
                    out_field = tmp

        with pytest.raises(
            gt_frontend.GTScriptSyntaxError,
            match="No subscript allowed in assignment to temporaries",
        ):

            @gtscript.stencil(backend="debug")
            def func(in_field: gtscript.Field[np.float_], out_field: gtscript.Field[np.float_]):
                with computation(PARALLEL), interval(...):
                    tmp[0, 0, 0] = 2 * in_field
                    out_field = tmp

    def test_augmented(self):
        @gtscript.stencil(backend="debug")
        def func(in_field: gtscript.Field[np.float_]):
            with computation(PARALLEL), interval(...):
                in_field += 2.0
                in_field -= 0.5
                in_field /= 0.5
                in_field *= 4.0


class TestNestedWithSyntax:
    def test_nested_with(self):
        @gtscript.stencil(backend="debug")
        def definition(in_field: gtscript.Field[np.float_], out_field: gtscript.Field[np.float_]):
            with computation(PARALLEL):
                with interval(...):
                    in_field = out_field

    def test_nested_with_reordering(self):
        def definition_fw(
            in_field: gtscript.Field[np.float_], out_field: gtscript.Field[np.float_]
        ):
            from gt4py.__gtscript__ import FORWARD, computation, interval

            with computation(FORWARD):
                with interval(1, 2):
                    in_field = out_field + 1
                with interval(0, 1):
                    in_field = out_field + 2

        def definition_bw(
            in_field: gtscript.Field[np.float_], out_field: gtscript.Field[np.float_]
        ):
            from gt4py.__gtscript__ import FORWARD, computation, interval

            with computation(BACKWARD):
                with interval(1, 2):
                    in_field = out_field + 1
                with interval(0, 1):
                    in_field = out_field + 2

        definitions = [
            # name, expected axis bounds, definition
            ("fw", [(0, 1), (1, 2)], definition_fw),
            ("bw", [(1, 2), (0, 1)], definition_bw),
        ]

        for name, axis_bounds, definition in definitions:
            # generate DIR
            _, definition_ir = compile_definition(
                definition,
                f"test_nested_with_reordering_{name}",
                f"TestImports_test_module_{id_version}",
            )

            # test for correct ordering
            for i, axis_bound in enumerate(axis_bounds):
                interval = definition_ir.computations[i].interval
                assert interval.start.offset == axis_bound[0]
                assert interval.end.offset == axis_bound[1]


class TestNativeFunctions:
    def test_simple_call(self):
        @gtscript.stencil(backend="debug")
        def func(in_field: gtscript.Field[np.float_]):
            with computation(PARALLEL), interval(...):
                in_field += sin(in_field)

    def test_offset_arg(self):
        @gtscript.stencil(backend="debug")
        def func(in_field: gtscript.Field[np.float_]):
            with computation(PARALLEL), interval(...):
                in_field += sin(in_field[1, 0, 0])

    def test_nested_calls(self):
        @gtscript.stencil(backend="debug")
        def func(in_field: gtscript.Field[np.float_]):
            with computation(PARALLEL), interval(...):
                in_field += sin(abs(in_field))

    def test_nested_external_call(self):
        @gtscript.stencil(backend="debug")
        def func(in_field: gtscript.Field[np.float_]):
            with computation(PARALLEL), interval(...):
                in_field += sin(add_external_const(in_field))

    def test_multi_nested_calls(self):
        @gtscript.stencil(backend="debug")
        def func(in_field: gtscript.Field[np.float_]):
            with computation(PARALLEL), interval(...):
                in_field += min(abs(sin(add_external_const(in_field))), -0.5)

    def test_native_in_function(self):
        @gtscript.stencil(backend="debug")
        def func(in_field: gtscript.Field[np.float_]):
            with computation(PARALLEL), interval(...):
                in_field += sinus(in_field)

    def test_native_function_unary(self):
        @gtscript.stencil(backend="debug")
        def func(in_field: gtscript.Field[np.float_]):
            with computation(PARALLEL), interval(...):
                in_field = not isfinite(in_field)

    def test_native_function_binary(self):
        @gtscript.stencil(backend="debug")
        def func(in_field: gtscript.Field[np.float_]):
            with computation(PARALLEL), interval(...):
                in_field = asin(in_field) + 1

    def test_native_function_ternary(self):
        @gtscript.stencil(backend="debug")
        def func(in_field: gtscript.Field[np.float_]):
            with computation(PARALLEL), interval(...):
                in_field = asin(in_field) + 1 if 1 < in_field else sin(in_field)


<<<<<<< HEAD
class TestAnnotations:
    @staticmethod
    def sumdiff_defs(
        in_a: gtscript.Field["dtype_in"],
        in_b: gtscript.Field["dtype_in"],
        out_c: gtscript.Field["dtype_out"],
        out_d: gtscript.Field[float],
        *,
        wa: "dtype_scalar",
        wb: int,
    ):
        with computation(PARALLEL), interval(...):
            out_c = wa * in_a + wb * in_b
            out_d = wa * in_a - wb * in_b

    @pytest.mark.parametrize("dtype_in", [int, np.float32, np.float64])
    @pytest.mark.parametrize("dtype_out", [int, np.float32, np.float64])
    @pytest.mark.parametrize("dtype_scalar", [int, np.float32, np.float64])
    def test_set_arg_dtypes(self, dtype_in, dtype_out, dtype_scalar):
        definition = self.sumdiff_defs
        dtypes = {"dtype_in": dtype_in, "dtype_out": dtype_out, "dtype_scalar": dtype_scalar}

        definition, original_annotations = gtscript._set_arg_dtypes(definition, dtypes)

        assert "in_a" in original_annotations
        assert isinstance(original_annotations["in_a"], gtscript._FieldDescriptor)
        assert original_annotations["in_a"].dtype == "dtype_in"
        assert "in_b" in original_annotations
        assert isinstance(original_annotations["in_b"], gtscript._FieldDescriptor)
        assert original_annotations["in_b"].dtype == "dtype_in"
        assert "out_c" in original_annotations
        assert isinstance(original_annotations["out_c"], gtscript._FieldDescriptor)
        assert original_annotations["out_c"].dtype == "dtype_out"
        assert "out_d" in original_annotations
        assert isinstance(original_annotations["out_d"], gtscript._FieldDescriptor)
        assert original_annotations["out_d"].dtype == float
        assert "wa" in original_annotations
        assert original_annotations["wa"] == "dtype_scalar"
        assert "wb" in original_annotations
        assert original_annotations["wb"] == int
        assert len(original_annotations) == 6

        annotations = getattr(definition, "__annotations__", {})
        assert "in_a" in annotations
        assert isinstance(annotations["in_a"], gtscript._FieldDescriptor)
        assert annotations["in_a"].dtype == dtype_in
        assert "in_b" in annotations
        assert isinstance(annotations["in_b"], gtscript._FieldDescriptor)
        assert annotations["in_b"].dtype == dtype_in
        assert "out_c" in annotations
        assert isinstance(annotations["out_c"], gtscript._FieldDescriptor)
        assert annotations["out_c"].dtype == dtype_out
        assert "out_d" in annotations
        assert isinstance(annotations["out_d"], gtscript._FieldDescriptor)
        assert annotations["out_d"].dtype == float
        assert "wa" in annotations
        assert annotations["wa"] == dtype_scalar
        assert "wb" in annotations
        assert annotations["wb"] == int
        assert len(annotations) == 6

        setattr(definition, "__annotations__", original_annotations)

    @pytest.mark.parametrize("dtype_in", [int, np.float32, np.float64])
    @pytest.mark.parametrize("dtype_out", [int, np.float32, np.float64])
    @pytest.mark.parametrize("dtype_scalar", [int, np.float32, np.float64])
    def test_compilation(self, dtype_in, dtype_out, dtype_scalar):
        definition = self.sumdiff_defs
        dtypes = {"dtype_in": dtype_in, "dtype_out": dtype_out, "dtype_scalar": dtype_scalar}

        sumdiff = gtscript.stencil("debug", definition, dtypes=dtypes)

        annotations = getattr(definition, "__annotations__", {})
        assert "in_a" in annotations
        assert isinstance(annotations["in_a"], gtscript._FieldDescriptor)
        assert annotations["in_a"].dtype == "dtype_in"
        assert "in_b" in annotations
        assert isinstance(annotations["in_b"], gtscript._FieldDescriptor)
        assert annotations["in_b"].dtype == "dtype_in"
        assert "out_c" in annotations
        assert isinstance(annotations["out_c"], gtscript._FieldDescriptor)
        assert annotations["out_c"].dtype == "dtype_out"
        assert "out_d" in annotations
        assert isinstance(annotations["out_d"], gtscript._FieldDescriptor)
        assert annotations["out_d"].dtype == float
        assert "wa" in annotations
        assert annotations["wa"] == "dtype_scalar"
        assert "wb" in annotations
        assert annotations["wb"] == int
        assert len(annotations) == 6


class TestRegions:
    def test_on_interval_only(self):
        module = f"TestRegions_on_interval_only_{id_version}"
        externals = {}

        def stencil(in_f: gtscript.Field[np.float_]):
            from __splitters__ import i0, ie

            with computation(PARALLEL), interval(...), parallel(region[i0 : 1 + ie, :]):
                in_f = 1.0

        stencil_id, def_ir = compile_definition(stencil, "stencil", module, externals=externals)

        assert len(def_ir.computations) == 1
        assert def_ir.computations[0].parallel_interval is not None

    def test_single_on_interval_only(self):
        module = f"TestRegions_single_on_interval_only_{id_version}"
        externals = {}

        def stencil(in_f: gtscript.Field[np.float_]):
            from __splitters__ import i0, ie

            with computation(PARALLEL), interval(...), parallel(region[i0, :]):
                in_f = 1.0

        stencil_id, def_ir = compile_definition(stencil, "stencil", module, externals=externals)

        assert len(def_ir.computations) == 1
        assert def_ir.computations[0].parallel_interval is not None

    def test_inside_function(self):
        module = f"TestRegions_inside_function_{id_version}"
        externals = {}

        def stencil(in_f: gtscript.Field[np.float_]):
            with computation(PARALLEL), interval(...):
                in_f = region_func()

        stencil_id, def_ir = compile_definition(stencil, "stencil", module, externals=externals)

        # assert len(def_ir.computations) == 1
        # assert def_ir.computations[0].parallel_interval is not None

    def test_with_default(self):
        module = f"TestRegions_with_default_{id_version}"
        externals = {}

        def stencil(in_f: gtscript.Field[np.float_]):
            from __splitters__ import i0, ie, j0, je

            with computation(PARALLEL), interval(...):
                in_f = in_f + 1.0
                with parallel(region[i0 : 1 + ie, :], region[:, j0 : 1 + je]):
                    in_f = 1.0

        stencil_id, def_ir = compile_definition(stencil, "stencil", module, externals=externals)

        assert len(def_ir.computations) == 3
        assert def_ir.computations[0].parallel_interval is None
        assert def_ir.computations[1].parallel_interval is not None
        assert def_ir.computations[2].parallel_interval is not None

    def test_multiple_with_default(self):
        module = f"TestRegions_multiple_with_default_{id_version}"
        externals = {}

        def stencil(in_f: gtscript.Field[np.float_]):
            from __splitters__ import i0, ie, j0, je

            with computation(PARALLEL), interval(...):
                in_f = in_f + 1.0
                with parallel(region[i0 : 1 + ie, :]):
                    in_f = 1.0
                with parallel(region[:, j0 : 1 + je]):
                    in_f = 2.0

        stencil_id, def_ir = compile_definition(stencil, "stencil", module, externals=externals)

        assert len(def_ir.computations) == 3
        assert def_ir.computations[0].parallel_interval is None
        assert def_ir.computations[1].parallel_interval is not None
        assert def_ir.computations[2].parallel_interval is not None

    def test_error_undefined(self):
        module = f"TestRegions_error_undefined_{id_version}"
        externals = {}

        def stencil(in_f: gtscript.Field[np.float_]):
            from __splitters__ import i0  # forget to add 'ia'

            with computation(PARALLEL), interval(...):
                in_f = in_f + 1.0
                with parallel(region[i0 : 1 + ia, :]):
                    in_f = 1.0

        with pytest.raises(gt_frontend.GTScriptSyntaxError, match="Unknown symbol"):
            compile_definition(stencil, "stencil", module, externals=externals)

    def test_error_nested(self):
        module = f"TestRegions_error_nested_{id_version}"
        externals = {}

        def stencil(in_f: gtscript.Field[np.float_]):
            from __splitters__ import i0, ie, j0, je

            with computation(PARALLEL), interval(...):
                in_f = in_f + 1.0
                with parallel(region[i0 : 1 + ie, :]):
                    in_f = 1.0
                    with parallel(region[:, j0 : 1 + je]):
                        in_f = 2.0

        # TODO This error could be improved
        with pytest.raises(
            gt_frontend.GTScriptSyntaxError, match="Invalid 'computation' specification"
        ):
            compile_definition(stencil, "stencil", module, externals=externals)
=======
class TestParallelComputations:
    def test_horizontal_race_condition(self):
        module = f"TestParallelComputations_test_race_condition_{id_version}"
        externals = {}

        with pytest.warns(
            Warning,
            match="Horizontal race condition detected in stencil",
        ):

            @gtscript.stencil(backend="debug")
            def func_err(in_field: gtscript.Field[np.float_]):
                with computation(PARALLEL), interval(...):
                    tmp = in_field
                    in_field = tmp[1, 0, 0]

        @gtscript.stencil(backend="debug")
        def func(in_field: gtscript.Field[np.float_]):
            with computation(FORWARD), interval(...):
                tmp = in_field
                in_field = tmp[1, 0, 0]

        # The vertical race condition is already fixed.
>>>>>>> 91715d3c
<|MERGE_RESOLUTION|>--- conflicted
+++ resolved
@@ -613,7 +613,6 @@
                 in_field = asin(in_field) + 1 if 1 < in_field else sin(in_field)
 
 
-<<<<<<< HEAD
 class TestAnnotations:
     @staticmethod
     def sumdiff_defs(
@@ -824,7 +823,8 @@
             gt_frontend.GTScriptSyntaxError, match="Invalid 'computation' specification"
         ):
             compile_definition(stencil, "stencil", module, externals=externals)
-=======
+
+
 class TestParallelComputations:
     def test_horizontal_race_condition(self):
         module = f"TestParallelComputations_test_race_condition_{id_version}"
@@ -847,5 +847,4 @@
                 tmp = in_field
                 in_field = tmp[1, 0, 0]
 
-        # The vertical race condition is already fixed.
->>>>>>> 91715d3c
+        # The vertical race condition is already fixed.