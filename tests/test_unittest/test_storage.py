# -*- coding: utf-8 -*-
#
# GT4Py - GridTools4Py - GridTools for Python
#
# Copyright (c) 2014-2021, ETH Zurich
# All rights reserved.
#
# This file is part the GT4Py project and the GridTools framework.
# GT4Py is free software: you can redistribute it and/or modify it under
# the terms of the GNU General Public License as published by the
# Free Software Foundation, either version 3 of the License, or any later
# version. See the LICENSE.txt file at the top-level directory of this
# distribution for a copy of the license or check <https://www.gnu.org/licenses/>.
#
# SPDX-License-Identifier: GPL-3.0-or-later
import hypothesis as hyp
import hypothesis.strategies as hyp_st
import numpy as np
import pytest


try:
    import cupy as cp
except ImportError:
    pass

import gt4py.backend as gt_backend
import gt4py.storage as gt_store
import gt4py.storage.utils as gt_storage_utils
<<<<<<< HEAD
import gt4py.utils as gt_utils
from gt4py.gtscript import PARALLEL, Field, computation, interval, stencil
=======
from gt4py.gtscript import PARALLEL, Field, computation, interval, stencil
from gt4py.storage.storage import GPUStorage
>>>>>>> a0832b91

from ..definitions import CPU_BACKENDS, GPU_BACKENDS


# ---- Hypothesis strategies ----
@hyp_st.composite
def allocation_strategy(draw):
    dtype = np.dtype(
        draw(
            hyp_st.one_of(
                list(
                    hyp_st.just(d)
                    for d in [
                        np.int8,
                        np.int16,
                        np.int32,
                        np.int64,
                        np.uint8,
                        np.uint16,
                        np.uint32,
                        np.uint64,
                        np.float16,
                        np.float32,
                        np.float64,
                    ]
                )
            )
        )
    )
    alignment = draw(hyp_st.integers(min_value=1, max_value=64)) * dtype.itemsize
    dimension = draw(hyp_st.integers(min_value=1, max_value=4))

    shape_strats = []
    default_origin_strats = []

    for i in range(dimension):
        shape_strats = shape_strats + [hyp_st.integers(min_value=1, max_value=64)]
    shape = draw(hyp_st.tuples(*shape_strats))
    for i in range(dimension):
        default_origin_strats = default_origin_strats + [
            hyp_st.integers(min_value=0, max_value=min(32, shape[i] - 1))
        ]
    default_origin = draw(hyp_st.tuples(*default_origin_strats))
    layout_order = draw(hyp_st.permutations(tuple(range(dimension))))
    return dict(
        dtype=dtype,
        alignment=alignment,
        shape=shape,
        default_origin=default_origin,
        layout_order=layout_order,
    )


@hyp_st.composite
def mask_strategy(draw):
    dimension = draw(hyp_st.integers(min_value=1, max_value=6))

    shape_strats = [hyp_st.integers(min_value=1, max_value=32)] * dimension
    shape = draw(hyp_st.tuples(*shape_strats))
    default_origin_strats = [
        hyp_st.integers(min_value=0, max_value=min(32, shape[i] - 1)) for i in range(dimension)
    ]
    default_origin = draw(hyp_st.tuples(*default_origin_strats))

    mask_values = [True] * dimension
    if dimension < 3:
        mask_values += [False] * (3 - dimension)

    mask = draw(
        hyp_st.one_of(
            hyp_st.just(None),
            hyp_st.permutations(mask_values),
        )
    )
    return dict(shape=shape, default_origin=default_origin, mask=mask)


# ---- Tests ----
@hyp.given(param_dict=allocation_strategy())
def test_allocate_cpu(param_dict):
    alignment_bytes = param_dict["alignment"]
    dtype = param_dict["dtype"]
    default_origin = param_dict["default_origin"]
    shape = param_dict["shape"]
    layout_map = param_dict["layout_order"]

    raw_buffer, field = gt_storage_utils.allocate_cpu(
        default_origin, shape, layout_map, dtype, alignment_bytes
    )

    # check that field is a view of raw_buffer
    assert field.base is raw_buffer

    # check that memory of field is contained in raw_buffer
    assert (
        field.ctypes.data >= raw_buffer.ctypes.data
        and field[-1:].ctypes.data <= raw_buffer[-1:].ctypes.data
    )

    # check if the first compute-domain point in the last dimension is aligned for 100 random "columns"
    import random

    for i in range(100):
        slices = []
        for hidx in range(len(shape)):
            if hidx == np.argmax(layout_map):
                slices = slices + [slice(default_origin[hidx], None)]
            else:
                slices = slices + [slice(random.randint(0, shape[hidx]), None)]
        assert field[tuple(slices)].ctypes.data % alignment_bytes == 0

    # check that writing does not give errors, e.g. because of going out of bounds
    slices = []
    for hidx in range(len(shape)):
        slices = slices + [0]
    field[tuple(slices)] = 1

    slices = []
    for hidx in range(len(shape)):
        slices = slices + [default_origin[hidx]]
    field[tuple(slices)] = 1

    slices = []
    for hidx in range(len(shape)):
        slices = slices + [shape[hidx] - 1]
    field[tuple(slices)] = 1

    slices = []
    for hidx in range(len(shape)):
        slices = slices + [shape[hidx]]
    try:
        field[tuple(slices)] = 1
    except IndexError:
        pass
    else:
        assert False

    # check if shape is properly set
    assert field.shape == shape


def test_wrap_cpu_array():
    data = np.random.randn(17, 21, 5)
    default_origin = (2,3,0)
    for backend in ['numpy', 'gtx86']:
        storage_1 = gt_store.wrap_cpu_array(data, backend, default_origin)
        storage_2 = gt_store.from_array(
            data = data,
            shape = data.shape,
            dtype = data.dtype,
            backend = backend,
            default_origin = default_origin)
        assert np.array_equal(storage_1, storage_2)


@pytest.mark.requires_gpu
@hyp.given(param_dict=allocation_strategy())
def test_allocate_gpu(param_dict):
    alignment_bytes = param_dict["alignment"]
    dtype = param_dict["dtype"]
    default_origin = param_dict["default_origin"]
    shape = param_dict["shape"]
    layout_map = param_dict["layout_order"]

    raw_buffer, field = gt_storage_utils.allocate_gpu(
        default_origin, shape, layout_map, dtype, alignment_bytes
    )

    # check that memory of field is contained in raw_buffer
    assert (
        field.ctypes.data >= raw_buffer.data.ptr
        and field[-1:].ctypes.data <= raw_buffer[-1:].data.ptr
    )

    # check if the first compute-domain point in the last dimension is aligned for 100 random "columns"
    import random

    for i in range(100):
        slices = []
        for hidx in range(len(shape)):
            if hidx == np.argmax(layout_map):
                slices = slices + [slice(default_origin[hidx], None)]
            else:
                slices = slices + [slice(random.randint(0, shape[hidx]), None)]
        assert field[tuple(slices)].ctypes.data % alignment_bytes == 0

    # check that writing does not give errors, e.g. because of going out of bounds
    slices = []
    for hidx in range(len(shape)):
        slices = slices + [0]
    field[tuple(slices)] = 1

    slices = []
    for hidx in range(len(shape)):
        slices = slices + [default_origin[hidx]]
    field[tuple(slices)] = 1

    slices = []
    for hidx in range(len(shape)):
        slices = slices + [shape[hidx] - 1]
    field[tuple(slices)] = 1

    slices = []
    for hidx in range(len(shape)):
        slices = slices + [shape[hidx]]
    try:
        field[tuple(slices)] = 1
    except IndexError:
        pass
    else:
        assert False

    # check if shape is properly set
    assert field.shape == shape


@pytest.mark.requires_gpu
@hyp.given(param_dict=allocation_strategy())
def test_allocate_gpu_unmanaged(param_dict):
    alignment_bytes = param_dict["alignment"]
    dtype = param_dict["dtype"]
    default_origin = param_dict["default_origin"]
    shape = param_dict["shape"]
    layout_map = param_dict["layout_order"]
    raw_buffer, field, device_raw_buffer, device_field = gt_storage_utils.allocate_gpu_unmanaged(
        default_origin, shape, layout_map, dtype, alignment_bytes
    )

    # check that field is a view of raw_buffer
    assert field.base is raw_buffer
    assert (
        field.ctypes.data >= raw_buffer.ctypes.data
        and field[-1:].ctypes.data <= raw_buffer[-1:].ctypes.data
    )

    # assert (device_field.base is device_raw_buffer) # as_strided actually returns an ndarray where base=None??
    # instead check that the memory of field is contained in raws buffer:
    assert (
        device_field.data.ptr >= device_raw_buffer.data.ptr
        and device_field[-1:].data.ptr <= device_raw_buffer[-1:].data.ptr
    )

    # check if the first compute-domain point in the last dimension is aligned for 100 random "columns"
    import random

    for i in range(100):
        slices = []
        for hidx in range(len(shape)):
            if hidx == np.argmax(layout_map):
                slices = slices + [slice(default_origin[hidx], None)]
            else:
                slices = slices + [slice(random.randint(0, shape[hidx]), None)]
        assert field[tuple(slices)].ctypes.data % alignment_bytes == 0
        assert device_field[tuple(slices)].data.ptr % alignment_bytes == 0

    # check that writing does not give errors, e.g. because of going out of bounds
    slices = []
    for hidx in range(len(shape)):
        slices = slices + [0]
    field[tuple(slices)] = 1
    device_field[tuple(slices)] = 1

    slices = []
    for hidx in range(len(shape)):
        slices = slices + [default_origin[hidx]]
    field[tuple(slices)] = 1
    device_field[tuple(slices)] = 1

    slices = []
    for hidx in range(len(shape)):
        slices = slices + [shape[hidx] - 1]
    field[tuple(slices)] = 1
    device_field[tuple(slices)] = 1

    slices = []
    for hidx in range(len(shape)):
        slices = slices + [shape[hidx]]
    try:
        field[tuple(slices)] = 1
    except IndexError:
        pass
    else:
        assert False
    try:
        device_field[tuple(slices)] = 1
    except IndexError:
        pass
    else:
        assert False

    # check if shape is properly set
    assert field.shape == shape
    assert device_field.shape == shape


def test_normalize_storage_spec():
    from gt4py import gtscript
    from gt4py.storage.utils import normalize_storage_spec

    default_origin = (0, 0, 0)
    shape = (10, 10, 10)
    dtype = np.float64
    mask = (True, True, True)

    default_origin_out, shape_out, dtype_out, mask_out = normalize_storage_spec(
        default_origin, shape, dtype, mask
    )
    assert default_origin_out == default_origin
    assert shape_out == shape
    assert dtype_out == dtype
    assert mask_out == mask

    # Default origin
    default_origin_out, shape_out, dtype_out, mask_out = normalize_storage_spec(
        (1, 1, 1), shape, dtype, mask
    )
    assert default_origin_out == (1, 1, 1)
    assert shape_out == shape
    assert dtype_out == dtype
    assert mask_out == mask

    with pytest.raises(TypeError, match="default_origin"):
        normalize_storage_spec(None, shape, dtype, mask)
    with pytest.raises(TypeError, match="default_origin"):
        normalize_storage_spec(("1", "1", "1"), shape, dtype, mask)
    with pytest.raises(ValueError, match="default_origin"):
        normalize_storage_spec((1, 1, 1, 1), shape, dtype, mask)
    with pytest.raises(ValueError, match="default_origin"):
        normalize_storage_spec((-1, -1, -1), shape, dtype, mask)

    # Shape
    default_origin_out, shape_out, dtype_out, mask_out = normalize_storage_spec(
        default_origin, (10, 10), dtype, (True, True, False)
    )
    assert default_origin_out == (0, 0)
    assert shape_out == (10, 10)
    assert dtype_out == dtype
    assert mask_out == (True, True, False)

    with pytest.raises(ValueError, match="non-matching"):
        normalize_storage_spec(default_origin, (10, 20), dtype, (False, True, False))
    with pytest.raises(TypeError, match="shape"):
        normalize_storage_spec(default_origin, "(10,10)", dtype, mask)
    with pytest.raises(TypeError, match="shape"):
        normalize_storage_spec(default_origin, None, dtype, mask)
    with pytest.raises(ValueError, match="shape"):
        normalize_storage_spec(default_origin, (10, 10, 0), dtype, mask)

    # Mask
    default_origin_out, shape_out, dtype_out, mask_out = normalize_storage_spec(
        default_origin, (10, 10), dtype, (True, True, False)
    )
    assert default_origin_out == (0, 0)
    assert shape_out == (10, 10)
    assert dtype_out == dtype
    assert mask_out == (True, True, False)

    _, __, ___, mask_out = normalize_storage_spec(default_origin, (10, 10), dtype, "IJ")
    assert mask_out == (True, True, False)

    _, __, ___, mask_out = normalize_storage_spec(default_origin, (10, 10), dtype, gtscript.IJ)
    assert mask_out == (True, True, False)

    _, __, ___, mask_out = normalize_storage_spec(default_origin, (10, 10, 10), dtype, gtscript.IJK)
    assert mask_out == (True, True, True)

    with pytest.raises(ValueError, match="mask"):
        normalize_storage_spec(default_origin, (10, 10), dtype, (False, False, False))

    # Dtype
    default_origin_out, shape_out, dtype_out, mask_out = normalize_storage_spec(
        default_origin, shape, (dtype, (2,)), mask
    )
    assert default_origin_out == tuple([*default_origin, 0])
    assert shape_out == tuple([*shape, 2])
    assert dtype_out == dtype
    assert mask_out == tuple([*mask, True])


@pytest.mark.parametrize(
    "alloc_fun",
    [
        gt_store.empty,
        gt_store.ones,
        gt_store.zeros,
        lambda dtype, default_origin, shape, backend: gt_store.from_array(
            np.empty(shape, dtype=dtype),
            backend=backend,
            shape=shape,
            dtype=dtype,
            default_origin=default_origin,
        ),
    ],
)
@pytest.mark.parametrize("backend", CPU_BACKENDS)
def test_cpu_constructor(alloc_fun, backend):
    stor = alloc_fun(dtype=np.float64, default_origin=(1, 2, 3), shape=(2, 4, 6), backend=backend)
    assert type(stor.default_origin) is tuple
    assert stor.default_origin == (1, 2, 3)
    assert type(stor.shape) is tuple
    assert stor.shape == (2, 4, 6)
    assert isinstance(stor, np.ndarray)
    assert stor.is_stencil_view


@pytest.mark.parametrize(
    "alloc_fun",
    [
        gt_store.empty,
        gt_store.ones,
        gt_store.zeros,
        lambda dtype, default_origin, shape, backend: gt_store.from_array(
            np.empty(shape, dtype=dtype),
            backend=backend,
            shape=shape,
            dtype=dtype,
            default_origin=default_origin,
        ),
    ],
)
@pytest.mark.parametrize(
    "backend",
    GPU_BACKENDS,
)
def test_gpu_constructor(alloc_fun, backend):
    stor = alloc_fun(dtype=np.float64, default_origin=(1, 2, 3), shape=(2, 4, 6), backend=backend)
    assert type(stor.default_origin) is tuple
    assert stor.default_origin == (1, 2, 3)
    assert type(stor.shape) is tuple
    assert stor.shape == (2, 4, 6)
    assert isinstance(stor, np.ndarray)
    assert stor.is_stencil_view


@hyp.given(param_dict=mask_strategy())
def test_masked_storage_cpu(param_dict):
    mask = param_dict["mask"]
    default_origin = param_dict["default_origin"]
    shape = param_dict["shape"]

    # no assert when all is defined in descriptor, no grid_group
    store = gt_store.empty(
        dtype=np.float64, default_origin=default_origin, shape=shape, mask=mask, backend="gtx86"
    )
    assert sum(store.mask) == store.ndim
    assert sum(store.mask) == len(store.data.shape)


@pytest.mark.requires_gpu
@hyp.given(param_dict=mask_strategy())
def test_masked_storage_gpu(param_dict):
    mask = param_dict["mask"]
    default_origin = param_dict["default_origin"]
    shape = param_dict["shape"]

    # no assert when all is defined in descriptor, no grid_group
    store = gt_store.empty(
        dtype=np.float64, default_origin=default_origin, shape=shape, mask=mask, backend="gtcuda"
    )
    assert sum(store.mask) == store.ndim
    assert sum(store.mask) == len(store.data.shape)


def test_masked_storage_asserts():
    default_origin = (1, 1, 1)
    shape = (2, 2, 2)

    with pytest.raises(ValueError):
        gt_store.empty(
            dtype=np.float64,
            default_origin=default_origin,
            shape=shape,
            mask=(),
            backend="gtx86",
        )


def run_test_slices(backend):
    default_origin = (1, 1, 1)
    shape = (10, 10, 10)
    array = np.random.randn(*shape)
    stor = gt_store.from_array(
        array, backend=backend, dtype=np.float64, default_origin=default_origin, shape=shape
    )
    sliced = stor[::2, ::2, ::2]
    assert (sliced.view(np.ndarray) == array[::2, ::2, ::2]).all()
    sliced[...] = array[::2, ::2, ::2]


def test_slices_cpu():
    run_test_slices(backend="gtmc")


@pytest.mark.requires_gpu
def test_slices_gpu():
    run_test_slices(backend="gtcuda")

    import cupy as cp

    default_origin = (1, 1, 1)
    shape = (10, 10, 10)
    array = cp.random.randn(*shape)
    stor = gt_store.from_array(
        array, backend="gtcuda", dtype=np.float64, default_origin=default_origin, shape=shape
    )
    sliced = stor[::2, ::2, ::2]
    # assert (sliced == array[::2, ::2, ::2]).all()
    sliced[...] = array[::2, ::2, ::2]

    import cupy as cp

    default_origin = (1, 1, 1)
    shape = (10, 10, 10)
    array = cp.random.randn(*shape)
    stor = gt_store.from_array(
        array, backend="gtcuda", dtype=np.float64, default_origin=default_origin, shape=shape
    )
    ref = gt_store.from_array(
        array, backend="gtcuda", dtype=np.float64, default_origin=default_origin, shape=shape
    )
    # assert (sliced == array[::2, ::2, ::2]).all()
    stor[::2, ::2, ::2] = ref[::2, ::2, ::2]

    import copy  # isort:skip
    import cupy as cp

    default_origin = (1, 1, 1)
    shape = (10, 10, 10)
    array = cp.random.randn(*shape)
    stor = gt_store.from_array(
        array, backend="gtcuda", dtype=np.float64, default_origin=default_origin, shape=shape
    )
    ref = copy.deepcopy(stor)
    # assert (sliced == array[::2, ::2, ::2]).all()
    stor[::2, ::2, ::2] = ref[::2, ::2, ::2]

    import cupy as cp

    default_origin = (1, 1, 1)
    shape = (10, 10, 10)
    array = cp.random.randn(*shape)
    stor = gt_store.from_array(
        array,
        backend="gtcuda",
        dtype=np.float64,
        default_origin=default_origin,
        shape=shape,
        managed_memory=True,
    )
    ref = gt_store.from_array(
        array,
        backend="gtcuda",
        dtype=np.float64,
        default_origin=default_origin,
        shape=shape,
        managed_memory=True,
    )
    # assert (sliced == array[::2, ::2, ::2]).all()
    stor[::2, ::2, ::2] = ref[::2, ::2, ::2]

    import copy  # isort:skip
    import cupy as cp

    default_origin = (1, 1, 1)
    shape = (10, 10, 10)
    array = cp.random.randn(*shape)
    stor = gt_store.from_array(
        array,
        backend="gtcuda",
        dtype=np.float64,
        default_origin=default_origin,
        shape=shape,
        managed_memory=True,
    )
    ref = copy.deepcopy(stor)
    # assert (sliced == array[::2, ::2, ::2]).all()
    stor[::2, ::2, ::2] = ref[::2, ::2, ::2]

    import cupy as cp

    default_origin = (1, 1, 1)
    shape = (10, 10, 10)
    array = cp.random.randn(*shape)
    stor = gt_store.from_array(
        array,
        backend="gtcuda",
        dtype=np.float64,
        default_origin=default_origin,
        shape=shape,
        managed_memory=False,
    )
    ref = gt_store.from_array(
        array,
        backend="gtcuda",
        dtype=np.float64,
        default_origin=default_origin,
        shape=shape,
        managed_memory=False,
    )
    # assert (sliced == array[::2, ::2, ::2]).all()
    stor[::2, ::2, ::2] = ref[::2, ::2, ::2] + ref[::2, ::2, ::2]


def test_transpose(backend="gtmc"):
    default_origin = (1, 1, 1)
    shape = (10, 10, 10)
    array = np.random.randn(*shape)
    stor = gt_store.from_array(
        array, default_origin=default_origin, backend=backend, dtype=np.float64
    )
    transposed = np.transpose(stor, axes=(0, 1, 2))
    assert transposed.strides == stor.strides
    assert transposed.is_stencil_view
    transposed = np.transpose(stor, axes=(2, 1, 0))
    assert not transposed.is_stencil_view


@pytest.mark.parametrize("backend", CPU_BACKENDS)
@pytest.mark.parametrize(
    "method",
    ["deepcopy", "copy_method"],
)
def test_copy_cpu(method, backend):
    default_origin = (1, 1, 1)
    shape = (10, 10, 10)
    stor = gt_store.from_array(
        np.random.randn(*shape), default_origin=default_origin, backend=backend
    )

    import copy

    if method == "deepcopy":
        stor_copy = copy.deepcopy(stor)
    elif method == "copy_method":
        stor_copy = stor.copy()
    else:
        raise ValueError(f"Test not implemented for copying using '{method}'")

    assert stor is not stor_copy
    assert stor._raw_buffer.ctypes.data != stor_copy._raw_buffer.ctypes.data
    if stor._raw_buffer.ctypes.data < stor_copy._raw_buffer.ctypes.data:
        assert (
            stor._raw_buffer.ctypes.data + len(stor._raw_buffer)
            <= stor_copy._raw_buffer.ctypes.data
        )
    else:
        assert (
            stor._raw_buffer.ctypes.data + len(stor._raw_buffer)
            >= stor_copy._raw_buffer.ctypes.data
        )
    np.testing.assert_equal(stor_copy.view(np.ndarray), stor.view(np.ndarray))


@pytest.mark.requires_gpu
@pytest.mark.parametrize("method", ["deepcopy", "copy_method"])
def test_copy_gpu(method, backend="gtcuda"):
    default_origin = (1, 1, 1)
    shape = (10, 10, 10)
    stor = gt_store.from_array(
        np.random.randn(*shape),
        default_origin=default_origin,
        backend=backend,
        managed_memory=True,
    )

    import copy

    if method == "deepcopy":
        stor_copy = copy.deepcopy(stor)
    elif method == "copy_method":
        stor_copy = stor.copy()
    else:
        raise ValueError(f"Test not implemented for copying using '{method}'")

    assert stor is not stor_copy
    assert stor._raw_buffer.data.ptr != stor_copy._raw_buffer.data.ptr
    if stor._raw_buffer.data.ptr < stor_copy._raw_buffer.data.ptr:
        assert stor._raw_buffer.data.ptr + len(stor._raw_buffer) <= stor_copy._raw_buffer.data.ptr
    else:
        assert stor._raw_buffer.data.ptr + len(stor._raw_buffer) >= stor_copy._raw_buffer.data.ptr
    np.testing.assert_equal(stor_copy.view(np.ndarray), stor.view(np.ndarray))


@pytest.mark.requires_gpu
@pytest.mark.parametrize("method", ["deepcopy", "copy_method"])
def test_deepcopy_gpu_unmanaged(method, backend="gtcuda"):
    default_origin = (1, 1, 1)
    shape = (10, 10, 10)
    stor = gt_store.from_array(
        np.random.randn(*shape),
        default_origin=default_origin,
        backend=backend,
        managed_memory=False,
    )

    import copy

    if method == "deepcopy":
        stor_copy = copy.deepcopy(stor)
    elif method == "copy_method":
        stor_copy = stor.copy()
    else:
        raise ValueError(f"Test not implemented for copying using '{method}'")

    assert stor is not stor_copy
    assert stor._sync_state is not stor_copy._sync_state
    assert stor._raw_buffer.ctypes.data != stor_copy._raw_buffer.ctypes.data
    if stor._raw_buffer.ctypes.data < stor_copy._raw_buffer.ctypes.data:
        assert (
            stor._raw_buffer.ctypes.data + len(stor._raw_buffer)
            <= stor_copy._raw_buffer.ctypes.data
        )
    else:
        assert (
            stor._raw_buffer.ctypes.data + len(stor._raw_buffer)
            >= stor_copy._raw_buffer.ctypes.data
        )

    assert stor._device_raw_buffer.data.ptr != stor_copy._device_raw_buffer.data.ptr
    if stor._device_raw_buffer.data.ptr < stor_copy._device_raw_buffer.data.ptr:
        assert (
            stor._device_raw_buffer.data.ptr + len(stor._device_raw_buffer)
            <= stor_copy._device_raw_buffer.data.ptr
        )
    else:
        assert (
            stor._device_raw_buffer.data.ptr + len(stor._device_raw_buffer)
            >= stor_copy._device_raw_buffer.data.ptr
        )

    np.testing.assert_equal(stor_copy.view(np.ndarray), stor.view(np.ndarray))
    assert (stor._device_field[...] == stor_copy._device_field[...]).all()


def run_test_view(backend):
    default_origin = (1, 1, 1)
    shape = (10, 10, 10)
    stor = gt_store.from_array(
        np.random.randn(*shape), default_origin=default_origin, backend=backend
    )
    stor.view(type(stor))
    if gt_backend.from_name(backend).storage_info["layout_map"]([True] * 3) != (0, 1, 2):
        try:
            np.ones((10, 10, 10)).view(type(stor))
        except RuntimeError:
            pass
        except Exception as e:
            raise e
        else:
            raise Exception
        tmp_view = stor[::2, ::2, ::2]
        assert not tmp_view._is_consistent(stor)
        assert not tmp_view.is_stencil_view


@pytest.mark.parametrize(
    "backend",
    [
        name
        for name in gt_backend.REGISTRY.names
        if gt_backend.from_name(name).storage_info["device"] == "cpu"
    ],
)
def test_view_cpu(backend):
    run_test_view(backend=backend)


@pytest.mark.requires_gpu
def test_view_gpu():
    run_test_view(backend="gtcuda")


class TestNumpyPatch:
    def test_asarray(self):
        storage = gt_store.from_array(
            np.random.randn(5, 5, 5), default_origin=(1, 1, 1), backend="gtmc"
        )

        class NDArraySub(np.ndarray):
            pass

        numpy_array = np.ones((3, 3, 3))
        matrix = np.ones((3, 3)).view(NDArraySub)

        assert isinstance(np.asarray(storage), np.ndarray)
        assert isinstance(np.asarray(numpy_array), np.ndarray)
        assert isinstance(np.asarray(matrix), np.ndarray)
        assert isinstance(np.asanyarray(storage), type(storage))
        assert isinstance(np.asanyarray(numpy_array), np.ndarray)
        assert isinstance(np.asanyarray(matrix), NDArraySub)
        assert isinstance(np.array(storage), np.ndarray)
        assert isinstance(np.array(matrix), np.ndarray)
        assert isinstance(np.array(numpy_array), np.ndarray)

        # apply numpy patch
        gt_store.prepare_numpy()

        try:
            assert isinstance(np.asarray(storage), type(storage))
            assert isinstance(np.asarray(numpy_array), np.ndarray)
            assert isinstance(np.asarray(matrix), np.ndarray)

            assert isinstance(np.array(matrix), np.ndarray)
            assert isinstance(np.array(numpy_array), np.ndarray)
            with pytest.raises(RuntimeError):
                np.array(storage)
        finally:
            # undo patch
            gt_store.restore_numpy()

        assert isinstance(np.asarray(storage), np.ndarray)
        assert isinstance(np.asarray(numpy_array), np.ndarray)
        assert isinstance(np.asarray(matrix), np.ndarray)

        assert isinstance(np.array(storage), np.ndarray)
        assert isinstance(np.array(matrix), np.ndarray)
        assert isinstance(np.array(numpy_array), np.ndarray)

    def test_array(self):
        storage = gt_store.from_array(
            np.random.randn(5, 5, 5), default_origin=(1, 1, 1), backend="gtmc"
        )

        class NDArraySub(np.ndarray):
            pass

        numpy_array = np.ones((3, 3, 3))
        matrix = np.ones((3, 3)).view(NDArraySub)

        assert isinstance(np.array(storage, copy=False), np.ndarray)
        assert isinstance(np.array(numpy_array, copy=False), np.ndarray)
        assert isinstance(np.array(matrix, copy=False), np.ndarray)
        assert isinstance(np.asanyarray(storage), type(storage))
        assert isinstance(np.asanyarray(numpy_array), np.ndarray)
        assert isinstance(np.asanyarray(matrix), NDArraySub)
        assert isinstance(np.array(storage), np.ndarray)
        assert isinstance(np.array(matrix), np.ndarray)
        assert isinstance(np.array(numpy_array), np.ndarray)

        # apply numpy patch
        gt_store.prepare_numpy()
        try:
            assert isinstance(np.array(storage, copy=False), type(storage))
            assert isinstance(np.array(numpy_array, copy=False), np.ndarray)
            assert isinstance(np.array(matrix, copy=False), np.ndarray)

            assert isinstance(np.array(matrix), np.ndarray)
            assert isinstance(np.array(numpy_array), np.ndarray)
            with pytest.raises(RuntimeError):
                np.array(storage)
        finally:
            # undo patch
            gt_store.restore_numpy()

        assert isinstance(np.array(storage, copy=False), np.ndarray)
        assert isinstance(np.array(numpy_array, copy=False), np.ndarray)
        assert isinstance(np.array(matrix, copy=False), np.ndarray)

        assert isinstance(np.array(storage), np.ndarray)
        assert isinstance(np.array(matrix), np.ndarray)
        assert isinstance(np.array(numpy_array), np.ndarray)


@pytest.mark.requires_gpu
def test_cuda_array_interface():
    storage = gt_store.from_array(
        cp.random.randn(5, 5, 5),
        backend="gtcuda",
        dtype=np.float64,
        default_origin=(1, 1, 1),
        shape=(5, 5, 5),
    )
    cupy_array = cp.array(storage)
    assert (cupy_array == storage).all()


@pytest.mark.requires_gpu
def test_view_casting():
    cp.cuda.set_allocator(cp.cuda.malloc_managed)
    gpu_arr = cp.empty((5, 5, 5))

    gpu_arr = cp.ones((10, 10, 10))
    cpu_view = gt_storage_utils.cpu_view(gpu_arr)
    assert cpu_view.ctypes.data == gpu_arr.data.ptr
    assert cpu_view.strides == gpu_arr.strides
    assert cpu_view.shape == gpu_arr.shape

    gpu_view = gt_storage_utils.gpu_view(cpu_view)
    assert gpu_view.data.ptr == cpu_view.ctypes.data
    assert gpu_view.strides == cpu_view.strides
    assert gpu_view.shape == cpu_view.shape


@pytest.mark.requires_gpu
def test_managed_memory():
    cp.cuda.set_allocator(cp.cuda.malloc_managed)

    gpu_arr = cp.ones((10, 10, 10))
    cpu_view = gt_storage_utils.cpu_view(gpu_arr)

    gpu_arr[0, 0, 0] = 123
    cp.cuda.runtime.deviceSynchronize()
    assert cpu_view[0, 0, 0] == 123
    cpu_view[1, 1, 1] = 321
    assert gpu_arr[1, 1, 1] == 321


@pytest.mark.requires_gpu
def test_sum_gpu():
    i1 = 3
    i2 = 4
    jslice = slice(3, 4, None)
    shape = (5, 5, 5)
    q1 = gt_store.from_array(
        cp.zeros(shape),
        backend="gtcuda",
        dtype=np.float64,
        default_origin=(0, 0, 0),
        shape=shape,
    )

    q2 = gt_store.from_array(
        cp.ones(shape),
        backend="gtcuda",
        dtype=np.float64,
        default_origin=(0, 0, 0),
        shape=shape,
    )

    q1[i1 : i2 + 1, jslice, 0] = cp.sum(q2[i1 : i2 + 1, jslice, :], axis=2)


@pytest.mark.requires_gpu
def test_auto_sync_storage():
<<<<<<< HEAD
=======

    # make sure no storages are modified to begin with, e.g. by other tests.
    cp.cuda.Device(0).synchronize()
    GPUStorage._modified_storages.clear()

>>>>>>> a0832b91
    BACKEND = "gtcuda"

    @stencil(backend=BACKEND, device_sync=False)
    def swap_stencil(
        inp: Field[float],  # type: ignore
        out: Field[float],  # type: ignore
    ):
        with computation(PARALLEL), interval(...):
            tmp = inp
            inp = out
            out = tmp

    shape = (5, 5, 5)
    q0 = gt_store.from_array(
        cp.zeros(shape),
        backend=BACKEND,
        dtype=np.float64,
        default_origin=(0, 0, 0),
        shape=shape,
        managed_memory=True,
    )

    q1 = gt_store.from_array(
        cp.ones(shape),
        backend=BACKEND,
        dtype=np.float64,
        default_origin=(0, 0, 0),
        shape=shape,
        managed_memory=True,
    )
<<<<<<< HEAD

    assert not gt_store.storage.GPUStorage.get_modified_storages()

    swap_stencil(q0, q1)
    assert len(gt_store.storage.GPUStorage.get_modified_storages()) == 2

=======
    q0_view = q0[3:, 3:, 3:]

    assert not gt_store.storage.GPUStorage.get_modified_storages()

    # call stencil and mark original storage clean
    swap_stencil(q0, q1)
    assert len(gt_store.storage.GPUStorage.get_modified_storages()) == 2
    assert q0._is_device_modified
    assert q0_view._is_device_modified
    q0_view._set_clean()
    assert len(gt_store.storage.GPUStorage.get_modified_storages()) == 1
    assert not q0._is_device_modified
    assert not q0_view._is_device_modified

    # call stencil and mark original storage clean
    swap_stencil(q0, q1)
    assert len(gt_store.storage.GPUStorage.get_modified_storages()) == 2
    assert q0._is_device_modified
    assert q0_view._is_device_modified
    q0_view._set_clean()
    assert len(gt_store.storage.GPUStorage.get_modified_storages()) == 1
    assert not q0._is_device_modified
    assert not q0_view._is_device_modified

    # call stencil and mark original storage clean
    swap_stencil(q0, q1)
>>>>>>> a0832b91
    q0.device_to_host()
    assert not gt_store.storage.GPUStorage.get_modified_storages()<|MERGE_RESOLUTION|>--- conflicted
+++ resolved
@@ -27,13 +27,8 @@
 import gt4py.backend as gt_backend
 import gt4py.storage as gt_store
 import gt4py.storage.utils as gt_storage_utils
-<<<<<<< HEAD
-import gt4py.utils as gt_utils
-from gt4py.gtscript import PARALLEL, Field, computation, interval, stencil
-=======
 from gt4py.gtscript import PARALLEL, Field, computation, interval, stencil
 from gt4py.storage.storage import GPUStorage
->>>>>>> a0832b91
 
 from ..definitions import CPU_BACKENDS, GPU_BACKENDS
 
@@ -968,14 +963,11 @@
 
 @pytest.mark.requires_gpu
 def test_auto_sync_storage():
-<<<<<<< HEAD
-=======
 
     # make sure no storages are modified to begin with, e.g. by other tests.
     cp.cuda.Device(0).synchronize()
     GPUStorage._modified_storages.clear()
 
->>>>>>> a0832b91
     BACKEND = "gtcuda"
 
     @stencil(backend=BACKEND, device_sync=False)
@@ -1006,14 +998,6 @@
         shape=shape,
         managed_memory=True,
     )
-<<<<<<< HEAD
-
-    assert not gt_store.storage.GPUStorage.get_modified_storages()
-
-    swap_stencil(q0, q1)
-    assert len(gt_store.storage.GPUStorage.get_modified_storages()) == 2
-
-=======
     q0_view = q0[3:, 3:, 3:]
 
     assert not gt_store.storage.GPUStorage.get_modified_storages()
@@ -1040,6 +1024,5 @@
 
     # call stencil and mark original storage clean
     swap_stencil(q0, q1)
->>>>>>> a0832b91
     q0.device_to_host()
     assert not gt_store.storage.GPUStorage.get_modified_storages()