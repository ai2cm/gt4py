--- conflicted
+++ resolved
@@ -83,17 +83,9 @@
                         ),
                         body=[AssignStmtFactory(left__name=out_name, right=LiteralFactory())],
                     ),
-<<<<<<< HEAD
-                    AssignStmtFactory(
-                        left__name="mask0",
-                        left__dtype=common.DataType.BOOL,
-                        right=HorizontalMask(
-                            i=HorizontalInterval.at_endpt(LevelMarker.END, 1),
-=======
                     HorizontalRestrictionFactory(
                         mask=HorizontalMask(
                             i=HorizontalInterval.single_index(LevelMarker.END, 1),
->>>>>>> e2a27827
                             j=HorizontalInterval.full(),
                         ),
                         body=[AssignStmtFactory(left__name=out_name, right=LiteralFactory())],
