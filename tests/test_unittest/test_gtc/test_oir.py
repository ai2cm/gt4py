# -*- coding: utf-8 -*-
#
# GTC Toolchain - GT4Py Project - GridTools Framework
#
# Copyright (c) 2014-2021, ETH Zurich
# All rights reserved.
#
# This file is part of the GT4Py project and the GridTools framework.
# GT4Py is free software: you can redistribute it and/or modify it under
# the terms of the GNU General Public License as published by the
# Free Software Foundation, either version 3 of the License, or any later
# version. See the LICENSE.txt file at the top-level directory of this
# distribution for a copy of the license or check <https://www.gnu.org/licenses/>.
#
# SPDX-License-Identifier: GPL-3.0-or-later
import pytest
from pydantic.error_wrappers import ValidationError

from gtc.common import CartesianOffset, DataType, LoopOrder, VariableOffset
from gtc.oir import AxisBound, FieldAccess, Interval

from .oir_utils import (
    AssignStmtFactory,
    FieldAccessFactory,
    FieldDeclFactory,
    HorizontalExecutionFactory,
    MaskStmtFactory,
    StencilFactory,
    VariableOffsetFactory,
    VerticalLoopFactory,
    VerticalLoopSectionFactory,
    WhileFactory,
)


def test_no_horizontal_offset_allowed():
    with pytest.raises(ValidationError, match=r"must not have .*horizontal offset"):
        AssignStmtFactory(left__offset__i=1)


def test_mask_must_be_bool():
    with pytest.raises(ValidationError, match=r".*must be.* bool.*"):
        MaskStmtFactory(mask=FieldAccessFactory(dtype=DataType.INT32))


EQUAL_AXISBOUNDS = [
    (AxisBound.start(), AxisBound.start()),
    (AxisBound.end(), AxisBound.end()),
    (AxisBound.from_end(-1), AxisBound.from_end(-1)),
]
LESS_AXISBOUNDS = [
    (AxisBound.start(), AxisBound.end()),
    (AxisBound.start(), AxisBound.from_start(1)),
    (AxisBound.from_end(-1), AxisBound.end()),
    (AxisBound.from_start(1), AxisBound.from_end(-1)),
]
GREATER_AXISBOUNDS = [
    (AxisBound.end(), AxisBound.start()),
    (AxisBound.from_start(1), AxisBound.start()),
    (AxisBound.end(), AxisBound.from_end(-1)),
    (AxisBound.from_end(-1), AxisBound.from_start(1)),
]


class TestAxisBoundsComparison:
    @pytest.mark.parametrize(["lhs", "rhs"], EQUAL_AXISBOUNDS)
    def test_eq_true(self, lhs, rhs):
        res1 = lhs == rhs
        assert isinstance(res1, bool)
        assert res1

        res2 = rhs == lhs
        assert isinstance(res2, bool)
        assert res2

    @pytest.mark.parametrize(
        ["lhs", "rhs"],
        LESS_AXISBOUNDS + GREATER_AXISBOUNDS,
    )
    def test_eq_false(self, lhs, rhs):
        res1 = lhs == rhs
        assert isinstance(res1, bool)
        assert not res1

        res2 = rhs == lhs
        assert isinstance(res2, bool)
        assert not res2

    @pytest.mark.parametrize(["lhs", "rhs"], LESS_AXISBOUNDS)
    def test_lt_true(self, lhs, rhs):
        res = lhs < rhs
        assert isinstance(res, bool)
        assert res

    @pytest.mark.parametrize(
        ["lhs", "rhs"],
        GREATER_AXISBOUNDS + EQUAL_AXISBOUNDS,
    )
    def test_lt_false(self, lhs, rhs):
        res = lhs < rhs
        assert isinstance(res, bool)
        assert not res

    @pytest.mark.parametrize(["lhs", "rhs"], GREATER_AXISBOUNDS)
    def test_gt_true(self, lhs, rhs):
        res = lhs > rhs
        assert isinstance(res, bool)
        assert res

    @pytest.mark.parametrize(["lhs", "rhs"], LESS_AXISBOUNDS + EQUAL_AXISBOUNDS)
    def test_gt_false(self, lhs, rhs):
        res = lhs > rhs
        assert isinstance(res, bool)
        assert not res

    @pytest.mark.parametrize(["lhs", "rhs"], LESS_AXISBOUNDS + EQUAL_AXISBOUNDS)
    def test_le_true(self, lhs, rhs):
        res = lhs <= rhs
        assert isinstance(res, bool)
        assert res

    @pytest.mark.parametrize(["lhs", "rhs"], GREATER_AXISBOUNDS)
    def test_le_false(self, lhs, rhs):
        res = lhs <= rhs
        assert isinstance(res, bool)
        assert not res

    @pytest.mark.parametrize(["lhs", "rhs"], GREATER_AXISBOUNDS + EQUAL_AXISBOUNDS)
    def test_ge_true(self, lhs, rhs):
        res = lhs >= rhs
        assert isinstance(res, bool)
        assert res

    @pytest.mark.parametrize(["lhs", "rhs"], LESS_AXISBOUNDS)
    def test_ge_false(self, lhs, rhs):
        res = lhs >= rhs
        assert isinstance(res, bool)
        assert not res


COVER_INTERVALS = [
    (
        Interval(start=AxisBound.start(), end=AxisBound.end()),
        Interval(start=AxisBound.start(), end=AxisBound.end()),
    ),
    (
        Interval(start=AxisBound.start(), end=AxisBound.end()),
        Interval(start=AxisBound.start(), end=AxisBound.from_end(-1)),
    ),
    (
        Interval(start=AxisBound.start(), end=AxisBound.end()),
        Interval(start=AxisBound.from_start(1), end=AxisBound.end()),
    ),
    (
        Interval(start=AxisBound.start(), end=AxisBound.end()),
        Interval(start=AxisBound.from_start(1), end=AxisBound.from_end(-1)),
    ),
    (
        Interval(start=AxisBound.from_start(1), end=AxisBound.from_start(4)),
        Interval(start=AxisBound.from_start(1), end=AxisBound.from_start(4)),
    ),
    (
        Interval(start=AxisBound.from_start(1), end=AxisBound.from_start(4)),
        Interval(start=AxisBound.from_start(2), end=AxisBound.from_start(4)),
    ),
    (
        Interval(start=AxisBound.from_start(1), end=AxisBound.from_start(4)),
        Interval(start=AxisBound.from_start(1), end=AxisBound.from_start(3)),
    ),
    (
        Interval(start=AxisBound.from_start(1), end=AxisBound.from_start(4)),
        Interval(start=AxisBound.from_start(2), end=AxisBound.from_start(3)),
    ),
]
SUBSET_INTERVALS = [
    (
        Interval(start=AxisBound.start(), end=AxisBound.from_end(-1)),
        Interval(start=AxisBound.start(), end=AxisBound.end()),
    ),
    (
        Interval(start=AxisBound.from_start(1), end=AxisBound.end()),
        Interval(start=AxisBound.start(), end=AxisBound.end()),
    ),
    (
        Interval(start=AxisBound.from_start(1), end=AxisBound.from_end(-1)),
        Interval(start=AxisBound.start(), end=AxisBound.end()),
    ),
    (
        Interval(start=AxisBound.from_start(2), end=AxisBound.from_start(4)),
        Interval(start=AxisBound.from_start(1), end=AxisBound.from_start(4)),
    ),
    (
        Interval(start=AxisBound.from_start(1), end=AxisBound.from_start(3)),
        Interval(start=AxisBound.from_start(1), end=AxisBound.from_start(4)),
    ),
    (
        Interval(start=AxisBound.from_start(2), end=AxisBound.from_start(3)),
        Interval(start=AxisBound.from_start(1), end=AxisBound.from_start(4)),
    ),
]
DISJOINT_INTERVALS = [
    (
        Interval(start=AxisBound.start(), end=AxisBound.from_end(-1)),
        Interval(start=AxisBound.from_end(-1), end=AxisBound.end()),
    ),
    (
        Interval(start=AxisBound.start(), end=AxisBound.from_start(1)),
        Interval(start=AxisBound.from_start(1), end=AxisBound.end()),
    ),
    (
        Interval(start=AxisBound.start(), end=AxisBound.from_start(3)),
        Interval(start=AxisBound.from_end(-1), end=AxisBound.end()),
    ),
    (
        Interval(start=AxisBound.start(), end=AxisBound.from_start(3)),
        Interval(start=AxisBound.from_end(1), end=AxisBound.from_end(2)),
    ),
]
OVERLAP_INTERVALS = [
    (
        Interval(start=AxisBound.start(), end=AxisBound.from_end(-1)),
        Interval(start=AxisBound.from_end(-2), end=AxisBound.end()),
    ),
    (
        Interval(start=AxisBound.start(), end=AxisBound.from_start(1)),
        Interval(start=AxisBound.start(), end=AxisBound.from_start(2)),
    ),
]


class TestIntervalOperations:
    @pytest.mark.parametrize(["lhs", "rhs"], COVER_INTERVALS)
    def test_covers_true(self, lhs, rhs):
        res = lhs.covers(rhs)
        assert isinstance(res, bool)
        assert res

    @pytest.mark.parametrize(
        ["lhs", "rhs"], SUBSET_INTERVALS + OVERLAP_INTERVALS + DISJOINT_INTERVALS
    )
    def test_covers_false(self, lhs, rhs):
        res = lhs.covers(rhs)
        assert isinstance(res, bool)
        assert not res

    @pytest.mark.parametrize(["lhs", "rhs"], COVER_INTERVALS + SUBSET_INTERVALS + OVERLAP_INTERVALS)
    def test_intersects_true(self, lhs, rhs):
        res1 = lhs.intersects(rhs)
        assert isinstance(res1, bool)
        assert res1

        res2 = lhs.intersects(rhs)
        assert isinstance(res2, bool)
        assert res2

    @pytest.mark.parametrize(["lhs", "rhs"], DISJOINT_INTERVALS)
    def test_intersects_false(self, lhs, rhs):
        res1 = lhs.intersects(rhs)
        assert isinstance(res1, bool)
        assert not res1

        res2 = rhs.intersects(lhs)
        assert isinstance(res2, bool)
        assert not res2


def test_assign_to_ik_fwd():
    out_name = "ik_field"
    in_name = "other_ik_field"
    with pytest.raises(ValidationError, match=r"Not allowed to assign to ik-field"):
        StencilFactory(
            params=[
                FieldDeclFactory(
                    name=out_name, dtype=DataType.FLOAT32, dimensions=(True, False, True)
                ),
                FieldDeclFactory(
                    name=in_name, dtype=DataType.FLOAT32, dimensions=(True, False, True)
                ),
            ],
            vertical_loops__0=VerticalLoopFactory(
                loop_order=LoopOrder.FORWARD,
                sections=[
                    VerticalLoopSectionFactory(
                        horizontal_executions=[
                            HorizontalExecutionFactory(
                                body=[AssignStmtFactory(left__name=out_name, right__name=in_name)]
                            )
                        ]
                    )
                ],
            ),
        )


<<<<<<< HEAD
def test_loop_mask():
    StencilFactory(
        vertical_loops__0=VerticalLoopFactory(
            sections=[
                VerticalLoopSectionFactory(
                    horizontal_executions=[HorizontalExecutionFactory(body=[WhileFactory()])]
                )
            ],
        ),
    )
=======
def test_variable_offset_with_float_field():
    with pytest.raises(ValueError, match=r"Variable k-offset must have an integer type"):
        VariableOffsetFactory(
            k__name="offset_field",
            k__dtype=DataType.FLOAT32,
        )


def test_assign_with_variable_offset():
    in_name = "in_field"
    out_name = "out_field"
    offset_name = "offset_field"

    testee = StencilFactory(
        params=[
            FieldDeclFactory(name=in_name, dtype=DataType.FLOAT32, dimensions=(True, True, True)),
            FieldDeclFactory(
                name=offset_name, dtype=DataType.INT32, dimensions=(True, True, False)
            ),
            FieldDeclFactory(name=out_name, dtype=DataType.FLOAT32, dimensions=(True, True, True)),
        ],
        vertical_loops__0=VerticalLoopFactory(
            loop_order=LoopOrder.FORWARD,
            sections=[
                VerticalLoopSectionFactory(
                    horizontal_executions=[
                        HorizontalExecutionFactory(
                            body=[
                                AssignStmtFactory(
                                    left__name=out_name,
                                    right=FieldAccessFactory(
                                        name=in_name,
                                        offset=VariableOffsetFactory(
                                            k__name=offset_name,
                                            k__dtype=DataType.INT32,
                                        ),
                                    ),
                                )
                            ]
                        )
                    ]
                )
            ],
        ),
    )

    variable_assign = testee.vertical_loops[0].sections[0].horizontal_executions[0].body[0]
    assert isinstance(variable_assign.left.offset, CartesianOffset)
    assert isinstance(variable_assign.right.offset, VariableOffset)
    assert isinstance(variable_assign.right.offset.k, FieldAccess)
    assert isinstance(variable_assign.right.offset.k.offset, CartesianOffset)
>>>>>>> 94a7557a
<|MERGE_RESOLUTION|>--- conflicted
+++ resolved
@@ -292,7 +292,6 @@
         )
 
 
-<<<<<<< HEAD
 def test_loop_mask():
     StencilFactory(
         vertical_loops__0=VerticalLoopFactory(
@@ -300,10 +299,11 @@
                 VerticalLoopSectionFactory(
                     horizontal_executions=[HorizontalExecutionFactory(body=[WhileFactory()])]
                 )
-            ],
-        ),
-    )
-=======
+            ]
+        )
+    )
+
+
 def test_variable_offset_with_float_field():
     with pytest.raises(ValueError, match=r"Variable k-offset must have an integer type"):
         VariableOffsetFactory(
@@ -354,5 +354,4 @@
     assert isinstance(variable_assign.left.offset, CartesianOffset)
     assert isinstance(variable_assign.right.offset, VariableOffset)
     assert isinstance(variable_assign.right.offset.k, FieldAccess)
-    assert isinstance(variable_assign.right.offset.k.offset, CartesianOffset)
->>>>>>> 94a7557a
+    assert isinstance(variable_assign.right.offset.k.offset, CartesianOffset)