# -*- coding: utf-8 -*-
#
# GTC Toolchain - GT4Py Project - GridTools Framework
#
# Copyright (c) 2014-2021, ETH Zurich
# All rights reserved.
#
# This file is part of the GT4Py project and the GridTools framework.
# GT4Py is free software: you can redistribute it and/or modify it under
# the terms of the GNU General Public License as published by the
# Free Software Foundation, either version 3 of the License, or any later
# version. See the LICENSE.txt file at the top-level directory of this
# distribution for a copy of the license or check <https://www.gnu.org/licenses/>.
#
# SPDX-License-Identifier: GPL-3.0-or-later

import itertools

import pytest
from pydantic.error_wrappers import ValidationError

from gtc.common import (
    CartesianOffset,
    DataType,
    HorizontalInterval,
    LevelMarker,
    LoopOrder,
    VariableOffset,
)
from gtc.oir import AxisBound, FieldAccess, Interval

from .oir_utils import (
    AssignStmtFactory,
    FieldAccessFactory,
    FieldDeclFactory,
    HorizontalExecutionFactory,
    HorizontalMaskFactory,
    HorizontalSpecializationFactory,
    HorizontalSwitchFactory,
    MaskStmtFactory,
    StencilFactory,
    VariableOffsetFactory,
    VerticalLoopFactory,
    VerticalLoopSectionFactory,
    WhileFactory,
)


def test_no_horizontal_offset_allowed():
    with pytest.raises(ValidationError, match=r"must not have .*horizontal offset"):
        AssignStmtFactory(left__offset__i=1)


def test_mask_must_be_bool():
    with pytest.raises(ValidationError, match=r".*must be.* bool.*"):
        MaskStmtFactory(mask=FieldAccessFactory(dtype=DataType.INT32))


EQUAL_AXISBOUNDS = [
    (AxisBound.start(), AxisBound.start()),
    (AxisBound.end(), AxisBound.end()),
    (AxisBound.from_end(-1), AxisBound.from_end(-1)),
]
LESS_AXISBOUNDS = [
    (AxisBound.start(), AxisBound.end()),
    (AxisBound.start(), AxisBound.from_start(1)),
    (AxisBound.from_end(-1), AxisBound.end()),
    (AxisBound.from_start(1), AxisBound.from_end(-1)),
]
GREATER_AXISBOUNDS = [
    (AxisBound.end(), AxisBound.start()),
    (AxisBound.from_start(1), AxisBound.start()),
    (AxisBound.end(), AxisBound.from_end(-1)),
    (AxisBound.from_end(-1), AxisBound.from_start(1)),
]


class TestAxisBoundsComparison:
    @pytest.mark.parametrize(["lhs", "rhs"], EQUAL_AXISBOUNDS)
    def test_eq_true(self, lhs, rhs):
        res1 = lhs == rhs
        assert isinstance(res1, bool)
        assert res1

        res2 = rhs == lhs
        assert isinstance(res2, bool)
        assert res2

    @pytest.mark.parametrize(
        ["lhs", "rhs"],
        LESS_AXISBOUNDS + GREATER_AXISBOUNDS,
    )
    def test_eq_false(self, lhs, rhs):
        res1 = lhs == rhs
        assert isinstance(res1, bool)
        assert not res1

        res2 = rhs == lhs
        assert isinstance(res2, bool)
        assert not res2

    @pytest.mark.parametrize(["lhs", "rhs"], LESS_AXISBOUNDS)
    def test_lt_true(self, lhs, rhs):
        res = lhs < rhs
        assert isinstance(res, bool)
        assert res

    @pytest.mark.parametrize(
        ["lhs", "rhs"],
        GREATER_AXISBOUNDS + EQUAL_AXISBOUNDS,
    )
    def test_lt_false(self, lhs, rhs):
        res = lhs < rhs
        assert isinstance(res, bool)
        assert not res

    @pytest.mark.parametrize(["lhs", "rhs"], GREATER_AXISBOUNDS)
    def test_gt_true(self, lhs, rhs):
        res = lhs > rhs
        assert isinstance(res, bool)
        assert res

    @pytest.mark.parametrize(["lhs", "rhs"], LESS_AXISBOUNDS + EQUAL_AXISBOUNDS)
    def test_gt_false(self, lhs, rhs):
        res = lhs > rhs
        assert isinstance(res, bool)
        assert not res

    @pytest.mark.parametrize(["lhs", "rhs"], LESS_AXISBOUNDS + EQUAL_AXISBOUNDS)
    def test_le_true(self, lhs, rhs):
        res = lhs <= rhs
        assert isinstance(res, bool)
        assert res

    @pytest.mark.parametrize(["lhs", "rhs"], GREATER_AXISBOUNDS)
    def test_le_false(self, lhs, rhs):
        res = lhs <= rhs
        assert isinstance(res, bool)
        assert not res

    @pytest.mark.parametrize(["lhs", "rhs"], GREATER_AXISBOUNDS + EQUAL_AXISBOUNDS)
    def test_ge_true(self, lhs, rhs):
        res = lhs >= rhs
        assert isinstance(res, bool)
        assert res

    @pytest.mark.parametrize(["lhs", "rhs"], LESS_AXISBOUNDS)
    def test_ge_false(self, lhs, rhs):
        res = lhs >= rhs
        assert isinstance(res, bool)
        assert not res


COVER_INTERVALS = [
    (
        Interval(start=AxisBound.start(), end=AxisBound.end()),
        Interval(start=AxisBound.start(), end=AxisBound.end()),
    ),
    (
        Interval(start=AxisBound.start(), end=AxisBound.end()),
        Interval(start=AxisBound.start(), end=AxisBound.from_end(-1)),
    ),
    (
        Interval(start=AxisBound.start(), end=AxisBound.end()),
        Interval(start=AxisBound.from_start(1), end=AxisBound.end()),
    ),
    (
        Interval(start=AxisBound.start(), end=AxisBound.end()),
        Interval(start=AxisBound.from_start(1), end=AxisBound.from_end(-1)),
    ),
    (
        Interval(start=AxisBound.from_start(1), end=AxisBound.from_start(4)),
        Interval(start=AxisBound.from_start(1), end=AxisBound.from_start(4)),
    ),
    (
        Interval(start=AxisBound.from_start(1), end=AxisBound.from_start(4)),
        Interval(start=AxisBound.from_start(2), end=AxisBound.from_start(4)),
    ),
    (
        Interval(start=AxisBound.from_start(1), end=AxisBound.from_start(4)),
        Interval(start=AxisBound.from_start(1), end=AxisBound.from_start(3)),
    ),
    (
        Interval(start=AxisBound.from_start(1), end=AxisBound.from_start(4)),
        Interval(start=AxisBound.from_start(2), end=AxisBound.from_start(3)),
    ),
]
SUBSET_INTERVALS = [
    (
        Interval(start=AxisBound.start(), end=AxisBound.from_end(-1)),
        Interval(start=AxisBound.start(), end=AxisBound.end()),
    ),
    (
        Interval(start=AxisBound.from_start(1), end=AxisBound.end()),
        Interval(start=AxisBound.start(), end=AxisBound.end()),
    ),
    (
        Interval(start=AxisBound.from_start(1), end=AxisBound.from_end(-1)),
        Interval(start=AxisBound.start(), end=AxisBound.end()),
    ),
    (
        Interval(start=AxisBound.from_start(2), end=AxisBound.from_start(4)),
        Interval(start=AxisBound.from_start(1), end=AxisBound.from_start(4)),
    ),
    (
        Interval(start=AxisBound.from_start(1), end=AxisBound.from_start(3)),
        Interval(start=AxisBound.from_start(1), end=AxisBound.from_start(4)),
    ),
    (
        Interval(start=AxisBound.from_start(2), end=AxisBound.from_start(3)),
        Interval(start=AxisBound.from_start(1), end=AxisBound.from_start(4)),
    ),
]
DISJOINT_INTERVALS = [
    (
        Interval(start=AxisBound.start(), end=AxisBound.from_end(-1)),
        Interval(start=AxisBound.from_end(-1), end=AxisBound.end()),
    ),
    (
        Interval(start=AxisBound.start(), end=AxisBound.from_start(1)),
        Interval(start=AxisBound.from_start(1), end=AxisBound.end()),
    ),
    (
        Interval(start=AxisBound.start(), end=AxisBound.from_start(3)),
        Interval(start=AxisBound.from_end(-1), end=AxisBound.end()),
    ),
    (
        Interval(start=AxisBound.start(), end=AxisBound.from_start(3)),
        Interval(start=AxisBound.from_end(1), end=AxisBound.from_end(2)),
    ),
]
OVERLAP_INTERVALS = [
    (
        Interval(start=AxisBound.start(), end=AxisBound.from_end(-1)),
        Interval(start=AxisBound.from_end(-2), end=AxisBound.end()),
    ),
    (
        Interval(start=AxisBound.start(), end=AxisBound.from_start(1)),
        Interval(start=AxisBound.start(), end=AxisBound.from_start(2)),
    ),
]


class TestIntervalOperations:
    @pytest.mark.parametrize(["lhs", "rhs"], COVER_INTERVALS)
    def test_covers_true(self, lhs, rhs):
        res = lhs.covers(rhs)
        assert isinstance(res, bool)
        assert res

    @pytest.mark.parametrize(
        ["lhs", "rhs"], SUBSET_INTERVALS + OVERLAP_INTERVALS + DISJOINT_INTERVALS
    )
    def test_covers_false(self, lhs, rhs):
        res = lhs.covers(rhs)
        assert isinstance(res, bool)
        assert not res

    @pytest.mark.parametrize(["lhs", "rhs"], COVER_INTERVALS + SUBSET_INTERVALS + OVERLAP_INTERVALS)
    def test_intersects_true(self, lhs, rhs):
        res1 = lhs.intersects(rhs)
        assert isinstance(res1, bool)
        assert res1

        res2 = lhs.intersects(rhs)
        assert isinstance(res2, bool)
        assert res2

    @pytest.mark.parametrize(["lhs", "rhs"], DISJOINT_INTERVALS)
    def test_intersects_false(self, lhs, rhs):
        res1 = lhs.intersects(rhs)
        assert isinstance(res1, bool)
        assert not res1

        res2 = rhs.intersects(lhs)
        assert isinstance(res2, bool)
        assert not res2


def test_assign_to_ik_fwd():
    out_name = "ik_field"
    in_name = "other_ik_field"
    with pytest.raises(ValidationError, match=r"Not allowed to assign to ik-field"):
        StencilFactory(
            params=[
                FieldDeclFactory(
                    name=out_name, dtype=DataType.FLOAT32, dimensions=(True, False, True)
                ),
                FieldDeclFactory(
                    name=in_name, dtype=DataType.FLOAT32, dimensions=(True, False, True)
                ),
            ],
            vertical_loops__0=VerticalLoopFactory(
                loop_order=LoopOrder.FORWARD,
                sections=[
                    VerticalLoopSectionFactory(
                        horizontal_executions=[
                            HorizontalExecutionFactory(
                                body=[AssignStmtFactory(left__name=out_name, right__name=in_name)]
                            )
                        ]
                    )
                ],
            ),
        )


<<<<<<< HEAD
def test_variable_offset_with_float_field():
    with pytest.raises(ValueError, match=r"Variable k-offset must have an integer type"):
        VariableOffsetFactory(
            k__name="offset_field",
            k__dtype=DataType.FLOAT32,
        )


def test_assign_with_variable_offset():
    in_name = "in_field"
    out_name = "out_field"
    offset_name = "offset_field"

    testee = StencilFactory(
        params=[
            FieldDeclFactory(name=in_name, dtype=DataType.FLOAT32, dimensions=(True, True, True)),
            FieldDeclFactory(
                name=offset_name, dtype=DataType.INT32, dimensions=(True, True, False)
            ),
            FieldDeclFactory(name=out_name, dtype=DataType.FLOAT32, dimensions=(True, True, True)),
        ],
        vertical_loops__0=VerticalLoopFactory(
            loop_order=LoopOrder.FORWARD,
            sections=[
                VerticalLoopSectionFactory(
                    horizontal_executions=[
                        HorizontalExecutionFactory(
                            body=[
                                AssignStmtFactory(
                                    left__name=out_name,
                                    right=FieldAccessFactory(
                                        name=in_name,
                                        offset=VariableOffsetFactory(
                                            k__name=offset_name,
                                            k__dtype=DataType.INT32,
                                        ),
                                    ),
                                )
                            ]
                        )
                    ]
                )
            ],
        ),
    )

    variable_assign = testee.vertical_loops[0].sections[0].horizontal_executions[0].body[0]
    assert isinstance(variable_assign.left.offset, CartesianOffset)
    assert isinstance(variable_assign.right.offset, VariableOffset)
    assert isinstance(variable_assign.right.offset.k, FieldAccess)
    assert isinstance(variable_assign.right.offset.k.offset, CartesianOffset)


def test_overlapping_horizontal_switch():
    with pytest.raises(ValidationError, match="must be disjoint specializations"):
        AssignStmtFactory(
            right=HorizontalSwitchFactory(
                values=[HorizontalSpecializationFactory(), HorizontalSpecializationFactory()]
            )
        )


@pytest.fixture
def corner_specializations():
    specializations = []
    for i_level, j_level in itertools.product(LevelMarker, LevelMarker):
        i_interval = HorizontalInterval(
            start=AxisBound(level=i_level, offset=0), end=AxisBound(level=i_level, offset=1)
        )
        j_interval = HorizontalInterval(
            start=AxisBound(level=j_level, offset=0), end=AxisBound(level=j_level, offset=1)
        )
        specializations.append(
            HorizontalSpecializationFactory(
                mask=HorizontalMaskFactory(i=i_interval, j=j_interval),
                expr__name="field",
                expr__offset__i=1,
            )
        )
    return specializations


def test_horizontal_switch_corner_specializations(corner_specializations):
    AssignStmtFactory(
        left__name="field", right=HorizontalSwitchFactory(values=corner_specializations)
=======
def test_loop_mask():
    StencilFactory(
        vertical_loops__0=VerticalLoopFactory(
            sections=[
                VerticalLoopSectionFactory(
                    horizontal_executions=[HorizontalExecutionFactory(body=[WhileFactory()])]
                )
            ],
        ),
>>>>>>> d08d3e70
    )<|MERGE_RESOLUTION|>--- conflicted
+++ resolved
@@ -305,7 +305,6 @@
         )
 
 
-<<<<<<< HEAD
 def test_variable_offset_with_float_field():
     with pytest.raises(ValueError, match=r"Variable k-offset must have an integer type"):
         VariableOffsetFactory(
@@ -331,22 +330,7 @@
             loop_order=LoopOrder.FORWARD,
             sections=[
                 VerticalLoopSectionFactory(
-                    horizontal_executions=[
-                        HorizontalExecutionFactory(
-                            body=[
-                                AssignStmtFactory(
-                                    left__name=out_name,
-                                    right=FieldAccessFactory(
-                                        name=in_name,
-                                        offset=VariableOffsetFactory(
-                                            k__name=offset_name,
-                                            k__dtype=DataType.INT32,
-                                        ),
-                                    ),
-                                )
-                            ]
-                        )
-                    ]
+                    horizontal_executions=[HorizontalExecutionFactory(body=[WhileFactory()])]
                 )
             ],
         ),
@@ -391,15 +375,4 @@
 def test_horizontal_switch_corner_specializations(corner_specializations):
     AssignStmtFactory(
         left__name="field", right=HorizontalSwitchFactory(values=corner_specializations)
-=======
-def test_loop_mask():
-    StencilFactory(
-        vertical_loops__0=VerticalLoopFactory(
-            sections=[
-                VerticalLoopSectionFactory(
-                    horizontal_executions=[HorizontalExecutionFactory(body=[WhileFactory()])]
-                )
-            ],
-        ),
->>>>>>> d08d3e70
     )