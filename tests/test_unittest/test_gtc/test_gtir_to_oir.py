# -*- coding: utf-8 -*-
#
# GTC Toolchain - GT4Py Project - GridTools Framework
#
# Copyright (c) 2014-2021, ETH Zurich
# All rights reserved.
#
# This file is part of the GT4Py project and the GridTools framework.
# GT4Py is free software: you can redistribute it and/or modify it under
# the terms of the GNU General Public License as published by the
# Free Software Foundation, either version 3 of the License, or any later
# version. See the LICENSE.txt file at the top-level directory of this
# distribution for a copy of the license or check <https://www.gnu.org/licenses/>.
#
# SPDX-License-Identifier: GPL-3.0-or-later

from typing import Type

from eve import Node
from gtc import oir
from gtc.gtir_to_oir import GTIRToOIR

from .gtir_utils import (
    FieldIfStmtFactory,
<<<<<<< HEAD
    HorizontalMaskFactory,
=======
    ParAssignStmtFactory,
>>>>>>> 47c6a72c
    ScalarIfStmtFactory,
    StencilFactory,
    VariableKOffsetFactory,
    WhileFactory,
)


def isinstance_and_return(node: Node, expected_type: Type[Node]):
    assert isinstance(node, expected_type)
    return node


def test_visit_ParAssignStmt():
    out_name = "out"
    in_name = "in"

    testee = ParAssignStmtFactory(left__name=out_name, right__name=in_name)
    assign = GTIRToOIR().visit(testee)
    left = isinstance_and_return(assign.left, oir.FieldAccess)
    right = isinstance_and_return(assign.right, oir.FieldAccess)
    assert left.name == out_name
    assert right.name == in_name


def test_visit_gtir_Stencil():
    out_name = "out"
    in_name = "in"

    testee = StencilFactory(
        vertical_loops__0__body__0=ParAssignStmtFactory(left__name=out_name, right__name=in_name)
    )
    oir_stencil = GTIRToOIR().visit(testee)
    hexecs = oir_stencil.vertical_loops[0].sections[0].horizontal_executions
    assert len(hexecs) == 1
    assert len(hexecs[0].body) == 1

    assign = hexecs[0].body[0]
    left = isinstance_and_return(assign.left, oir.FieldAccess)
    right = isinstance_and_return(assign.right, oir.FieldAccess)
    assert left.name == out_name
    assert right.name == in_name


def test_visit_FieldIfStmt():
    testee = FieldIfStmtFactory(true_branch__body__0=ParAssignStmtFactory())
    mask_stmts = GTIRToOIR().visit(testee, ctx=GTIRToOIR.Context())

    assert len(mask_stmts) == 2
    assert "mask" in mask_stmts[0].left.name
    assert testee.cond.name == mask_stmts[0].right.name
    assert mask_stmts[1].body[0].left.name == testee.true_branch.body[0].left.name


def test_visit_FieldIfStmt_nesting():
    testee = FieldIfStmtFactory(true_branch__body__0=FieldIfStmtFactory())
    GTIRToOIR().visit(testee, ctx=GTIRToOIR.Context())


def test_visit_ScalarIfStmt():
    testee = ScalarIfStmtFactory()
    GTIRToOIR().visit(testee, ctx=GTIRToOIR.Context())


def test_visit_Assign_VariableKOffset():
    testee = ParAssignStmtFactory(right__offset=VariableKOffsetFactory())
    assign_stmt = GTIRToOIR().visit(testee)
    assert assign_stmt.iter_tree().if_isinstance(oir.VariableKOffset).to_list()


<<<<<<< HEAD
def test_visit_ScalarIfStmt():
    testee = ScalarIfStmtFactory()
    GTIRToOIR().visit(testee, ctx=GTIRToOIR.Context())


def test_visit_FieldIf_HorizontalMask():
    testee = FieldIfStmtFactory(cond=HorizontalMaskFactory())
    GTIRToOIR().visit(testee, ctx=GTIRToOIR.Context())
=======
def test_visit_While():
    testee = WhileFactory()
    GTIRToOIR().visit(testee)
>>>>>>> 47c6a72c
<|MERGE_RESOLUTION|>--- conflicted
+++ resolved
@@ -22,11 +22,8 @@
 
 from .gtir_utils import (
     FieldIfStmtFactory,
-<<<<<<< HEAD
     HorizontalMaskFactory,
-=======
     ParAssignStmtFactory,
->>>>>>> 47c6a72c
     ScalarIfStmtFactory,
     StencilFactory,
     VariableKOffsetFactory,
@@ -90,23 +87,17 @@
     GTIRToOIR().visit(testee, ctx=GTIRToOIR.Context())
 
 
+def test_visit_FieldIf_HorizontalMask():
+    testee = FieldIfStmtFactory(cond=HorizontalMaskFactory())
+    GTIRToOIR().visit(testee, ctx=GTIRToOIR.Context())
+
+
 def test_visit_Assign_VariableKOffset():
     testee = ParAssignStmtFactory(right__offset=VariableKOffsetFactory())
     assign_stmt = GTIRToOIR().visit(testee)
     assert assign_stmt.iter_tree().if_isinstance(oir.VariableKOffset).to_list()
 
 
-<<<<<<< HEAD
-def test_visit_ScalarIfStmt():
-    testee = ScalarIfStmtFactory()
-    GTIRToOIR().visit(testee, ctx=GTIRToOIR.Context())
-
-
-def test_visit_FieldIf_HorizontalMask():
-    testee = FieldIfStmtFactory(cond=HorizontalMaskFactory())
-    GTIRToOIR().visit(testee, ctx=GTIRToOIR.Context())
-=======
 def test_visit_While():
     testee = WhileFactory()
-    GTIRToOIR().visit(testee)
->>>>>>> 47c6a72c
+    GTIRToOIR().visit(testee)