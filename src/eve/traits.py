--- conflicted
+++ resolved
@@ -19,13 +19,8 @@
 
 from __future__ import annotations
 
-<<<<<<< HEAD
-from collections import ChainMap
-from contextlib import contextmanager
-=======
 import collections
 import contextlib
->>>>>>> a7ec4493
 
 import pydantic
 
@@ -78,39 +73,20 @@
         self.symtable_ = self._collect_symbols(self)
 
     @staticmethod
-<<<<<<< HEAD
-    @contextmanager
-=======
     @contextlib.contextmanager
->>>>>>> a7ec4493
     def symtable_merger(
         node_visitor: visitors.NodeVisitor, node: concepts.Node, kwargs: Dict[str, Any]
     ) -> Iterator[None]:
         """Update or add the symtable to kwargs in the visitor calls.
 
-<<<<<<< HEAD
-        This is a context that when included to the contexts classvar, will
-        automatically pass 'symtable' as a keyword argument to visitor methods.
-        """
-        kwargs.setdefault("symtable", ChainMap())
-        if (has_table := isinstance(node, SymbolTableTrait)) :
-=======
         This is a context manager that, when included to the contexts classvar, will
         automatically pass 'symtable' as a keyword argument to visitor methods.
         """
         kwargs.setdefault("symtable", collections.ChainMap())
         if has_table := isinstance(node, SymbolTableTrait):
->>>>>>> a7ec4493
             kwargs["symtable"] = kwargs["symtable"].new_child(node.symtable_)
 
         yield
 
         if has_table:
-<<<<<<< HEAD
-            if len(kwargs["symtable"].maps) > 1:
-                kwargs["symtable"] = kwargs["symtable"].parents
-            else:
-                kwargs.pop("symtable")
-=======
-            kwargs["symtable"] = kwargs["symtable"].parents
->>>>>>> a7ec4493
+            kwargs["symtable"] = kwargs["symtable"].parents