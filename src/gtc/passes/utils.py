# -*- coding: utf-8 -*-
#
# GTC Toolchain - GT4Py Project - GridTools Framework
#
# Copyright (c) 2014-2021, ETH Zurich
# All rights reserved.
#
# This file is part of the GT4Py project and the GridTools framework.
# GT4Py is free software: you can redistribute it and/or modify it under
# the terms of the GNU General Public License as published by the
# Free Software Foundation, either version 3 of the License, or any later
# version. See the LICENSE.txt file at the top-level directory of this
# distribution for a copy of the license or check <https://www.gnu.org/licenses/>.
#
# SPDX-License-Identifier: GPL-3.0-or-later

"""Utility functions used across passes."""

from typing import Optional, Tuple

from gt4py.definitions import Extent
from gtc import common


CARTESIAN_PARALLEL_AXES = ("i", "j")


def _overlap_along_axis(
    extent: Tuple[int, int],
    interval: common.HorizontalInterval,
) -> Optional[Tuple[int, int]]:
    """Return a tuple of the distances to the edge of the compute domain, if overlapping."""
    LARGE_NUM = 10000

<<<<<<< HEAD
    if interval.start and interval.start.level == common.LevelMarker.START:
=======
    if hasattr(interval.start, "level") and interval.start.level == common.LevelMarker.START:
>>>>>>> 96ce1cb5
        start_diff = extent[0] - interval.start.offset
    else:
        start_diff = None

<<<<<<< HEAD
    if interval.end and interval.end.level == common.LevelMarker.END:
=======
    if hasattr(interval.end, "level") and interval.end.level == common.LevelMarker.END:
>>>>>>> 96ce1cb5
        end_diff = extent[1] - interval.end.offset
    else:
        end_diff = None

    if start_diff is not None and start_diff > 0 and end_diff is None:
        if interval.end.offset <= extent[0]:
            return None
    elif end_diff is not None and end_diff < 0 and start_diff is None:
        if interval.start.offset > extent[1]:
            return None

    start_diff = min(start_diff, 0) if start_diff is not None else -LARGE_NUM
    end_diff = max(end_diff, 0) if end_diff is not None else LARGE_NUM
    return (start_diff, end_diff)


def compute_extent_difference(extent: Extent, mask: common.HorizontalMask) -> Optional[Extent]:
    """Compute the difference between an compute extent and a common.HorizontalMask.

    This is used to augment the extents on fields for gtir_legacy_extents and removing
    unexecuted regions.
    """
    diffs = [
        _overlap_along_axis(extent[i], interval) if interval else None
        for i, interval in enumerate((mask.i, mask.j))
    ]
    if any(d is None for d in diffs):
        return None
    return Extent((diffs[0], diffs[1], (0, 0)))


def extent_from_offset(offset: common.CartesianOffset) -> Extent:
    return Extent(
        (
            (min(offset.i, 0), max(offset.i, 0)),
            (min(offset.j, 0), max(offset.j, 0)),
            (min(offset.k, 0), max(offset.k, 0)),
        )
    )<|MERGE_RESOLUTION|>--- conflicted
+++ resolved
@@ -32,20 +32,12 @@
     """Return a tuple of the distances to the edge of the compute domain, if overlapping."""
     LARGE_NUM = 10000
 
-<<<<<<< HEAD
-    if interval.start and interval.start.level == common.LevelMarker.START:
-=======
     if hasattr(interval.start, "level") and interval.start.level == common.LevelMarker.START:
->>>>>>> 96ce1cb5
         start_diff = extent[0] - interval.start.offset
     else:
         start_diff = None
 
-<<<<<<< HEAD
-    if interval.end and interval.end.level == common.LevelMarker.END:
-=======
     if hasattr(interval.end, "level") and interval.end.level == common.LevelMarker.END:
->>>>>>> 96ce1cb5
         end_diff = extent[1] - interval.end.offset
     else:
         end_diff = None
