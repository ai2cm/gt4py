--- conflicted
+++ resolved
@@ -85,17 +85,10 @@
                 if level == common.LevelMarker.START:
                     offset = max(0, bound.offset - extent[0])
                 else:
-<<<<<<< HEAD
-                    offset = min(0, extent[1] - bound.offset)
-            else:
-                if level == common.LevelMarker.END:
-                    offset = min(0, extent[1] - bound.offset)
-=======
                     offset = min(0, bound.offset - extent[1])
             else:
                 if level == common.LevelMarker.END:
                     offset = min(0, bound.offset - extent[1])
->>>>>>> aabfeac5
                 else:
                     offset = max(0, bound.offset - extent[0])
         else:
