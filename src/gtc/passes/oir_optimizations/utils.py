--- conflicted
+++ resolved
@@ -16,7 +16,7 @@
 
 import re
 from dataclasses import dataclass
-from typing import Any, Callable, Dict, Generic, List, Optional, Set, Tuple, TypeVar
+from typing import Any, Callable, Dict, Generic, List, Optional, Set, Tuple, TypeVar, cast
 
 from eve import NodeVisitor
 from eve.concepts import TreeNode
@@ -156,29 +156,18 @@
         def cartesian_accesses(self) -> "AccessCollector.CartesianAccessCollection":
             accesses: List[CartesianAccess] = []
             for acc in self._ordered_accesses:
-                offset = (acc.offset[0], acc.offset[1], 0) if acc.offset[2] is None else acc.offset
                 accesses.append(
                     CartesianAccess(
                         field=acc.field,
-<<<<<<< HEAD
-                        offset=offset,
-=======
                         offset=cast(Tuple[int, int, int], acc.offset)
                         if acc.offset[2] is not None
                         else (0, 0, 0),
->>>>>>> 38d235d8
                         is_write=acc.is_write,
                         region=acc.region,
                         in_mask=acc.in_mask,
                     )
-<<<<<<< HEAD
                 )
             return AccessCollector.CartesianAccessCollection(accesses)
-=======
-                    for acc in self._ordered_accesses
-                ]
-            )
->>>>>>> 38d235d8
 
         def has_variable_access(self) -> bool:
             return any(acc.offset[2] is None for acc in self._ordered_accesses)
