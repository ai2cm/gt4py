--- conflicted
+++ resolved
@@ -16,11 +16,7 @@
 
 import re
 from dataclasses import dataclass
-<<<<<<< HEAD
-from typing import Any, Callable, Dict, List, Optional, Set, Tuple
-=======
 from typing import Any, Callable, Dict, Generic, List, Optional, Set, Tuple, TypeVar, cast
->>>>>>> d629fee6
 
 from eve import NodeVisitor
 from eve.concepts import TreeNode
@@ -66,33 +62,17 @@
         *,
         accesses: List[GeneralAccess],
         is_write: bool,
+        region: oir.HorizontalMask = None,
+        in_mask=False,
         **kwargs: Any,
     ) -> None:
-<<<<<<< HEAD
-        self.visit(
-            node.offset, accesses=accesses, field_name=node.name, is_write=is_write, **kwargs
-        )
-
-    def visit_CartesianOffset(
-        self,
-        node: common.CartesianOffset,
-        *,
-        accesses: List[Access],
-        field_name: str,
-        is_write: bool,
-        region: oir.HorizontalMask = None,
-        **kwargs: Any,
-    ) -> None:
-        offsets = node.to_dict()
-=======
-        offsets = node.offset.to_dict()
->>>>>>> d629fee6
+        self.visit(node.offset, accesses=accesses, is_write=False, region=region, in_mask=in_mask)
         accesses.append(
             GeneralAccess(
                 field=node.name,
-                offset=(offsets["i"], offsets["j"], offsets["k"]),
+                offset=node.offset.to_tuple(),
                 is_write=is_write,
-                in_mask=kwargs.get("in_mask", False),
+                in_mask=in_mask,
                 region=region,
             )
         )
@@ -137,19 +117,15 @@
             """Get a dictonary, mapping read fields' names to sets of offset tuples."""
             return self._offset_dict(xiter(self._ordered_accesses).filter(lambda x: x.is_read))
 
-<<<<<<< HEAD
-        def read_accesses(self) -> List[Access]:
+        def read_accesses(self) -> List[AccessT]:
             """Get the sub-list of read accesses"""
             return list(xiter(self._ordered_accesses).filter(lambda x: x.is_read))
 
-        def write_offsets(self) -> Dict[str, Set[Tuple[int, int, int]]]:
-=======
         def write_offsets(self) -> Dict[str, Set[OffsetT]]:
->>>>>>> d629fee6
             """Get a dictonary, mapping written fields' names to sets of offset tuples."""
             return self._offset_dict(xiter(self._ordered_accesses).filter(lambda x: x.is_write))
 
-        def write_accesses(self) -> List[Access]:
+        def write_accesses(self) -> List[AccessT]:
             """Get the sub-list of write accesses"""
             return list(xiter(self._ordered_accesses).filter(lambda x: x.is_write))
 
@@ -182,11 +158,14 @@
                 [
                     CartesianAccess(
                         field=acc.field,
-                        offset=cast(Tuple[int, int, int], acc.offset),
+                        offset=cast(Tuple[int, int, int], acc.offset)
+                        if acc.offset[2] is not None
+                        else (0, 0, 0),
                         is_write=acc.is_write,
+                        region=acc.region,
+                        in_mask=acc.in_mask,
                     )
                     for acc in self._ordered_accesses
-                    if acc.offset[2] is not None
                 ]
             )
 
@@ -194,8 +173,7 @@
             return any(acc.offset[2] is None for acc in self._ordered_accesses)
 
     @classmethod
-<<<<<<< HEAD
-    def _compensate_regions(cls, result: "AccessCollector.Result"):
+    def _compensate_regions(cls, result: "AccessCollector.GenericAccessCollection"):
 
         res_accesses = []
         for acc in result._ordered_accesses:
@@ -212,7 +190,6 @@
                             off = 0
                     if off < 0:
                         if bound.start is None:
-                            # bound.start = common.AxisBound.start()
                             pass
                         elif bound.start.level == common.LevelMarker.START:
                             off = off + bound.start.offset
@@ -221,7 +198,7 @@
                     res_offset.append(off)
                 res_offset.append(acc.offset[2])
                 res_accesses.append(
-                    Access(
+                    GeneralAccess(
                         field=acc.field,
                         offset=(res_offset[0], res_offset[1], res_offset[2]),
                         is_write=acc.is_write,
@@ -231,15 +208,13 @@
                 )
             else:
                 res_accesses.append(acc)
-        return AccessCollector.Result(res_accesses)
+        return AccessCollector.GenericAccessCollection(res_accesses)
 
     @classmethod
-    def apply(cls, node: TreeNode, *, compensate_regions=False, **kwargs: Any) -> "Result":
-        result = cls.Result([])
-=======
-    def apply(cls, node: TreeNode, **kwargs: Any) -> "AccessCollector.GeneralAccessCollection":
+    def apply(
+        cls, node: TreeNode, *, compensate_regions=False, **kwargs: Any
+    ) -> "AccessCollector.GeneralAccessCollection":
         result = cls.GeneralAccessCollection([])
->>>>>>> d629fee6
         cls().visit(node, accesses=result._ordered_accesses, **kwargs)
 
         if compensate_regions:
