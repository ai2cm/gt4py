# -*- coding: utf-8 -*-
#
# GTC Toolchain - GT4Py Project - GridTools Framework
#
# Copyright (c) 2014-2021, ETH Zurich
# All rights reserved.
#
# This file is part of the GT4Py project and the GridTools framework.
# GT4Py is free software: you can redistribute it and/or modify it under
# the terms of the GNU General Public License as published by the
# Free Software Foundation, either version 3 of the License, or any later
# version. See the LICENSE.txt file at the top-level directory of this
# distribution for a copy of the license or check <https://www.gnu.org/licenses/>.
#
# SPDX-License-Identifier: GPL-3.0-or-later

import re
from dataclasses import dataclass
from typing import Any, Callable, Dict, List, Set, Tuple

from eve import NodeVisitor
from eve.concepts import TreeNode
<<<<<<< HEAD
from eve.utils import XIterator, xiter
from gtc import common, oir
=======
from eve.utils import XIterable, xiter
from gtc import oir
>>>>>>> 907be88b


@dataclass(frozen=True)
class Access:
    field: str
    offset: Tuple[int, int, int]
    is_write: bool
    in_mask: bool = False

    @property
    def is_read(self) -> bool:
        return not self.is_write


class AccessCollector(NodeVisitor):
    """Collects all field accesses and corresponding offsets."""

    def visit_FieldAccess(
        self,
        node: oir.FieldAccess,
        *,
        accesses: List[Access],
        is_write: bool,
        **kwargs: Any,
    ) -> None:
        self.visit(
            node.offset, accesses=accesses, field_name=node.name, is_write=is_write, **kwargs
        )

    def visit_CartesianOffset(
        self,
        node: common.CartesianOffset,
        *,
        accesses: List[Access],
        field_name: str,
        is_write: bool,
        **kwargs: Any,
    ) -> None:
        offsets = node.to_dict()
        accesses.append(
            Access(
                field=field_name,
                offset=(offsets["i"], offsets["j"], offsets["k"]),
                is_write=is_write,
                in_mask=kwargs.get("in_mask", False),
            )
        )

    def visit_AssignStmt(
        self,
        node: oir.AssignStmt,
        **kwargs: Any,
    ) -> None:
        self.visit(node.right, is_write=False, **kwargs)
        self.visit(node.left, is_write=True, **kwargs)

    def visit_MaskStmt(self, node: oir.MaskStmt, **kwargs: Any) -> None:
        self.visit(node.mask, is_write=False, **kwargs)
        self.visit(node.body, in_mask=True, **kwargs)

    def visit_While(self, node: oir.While, **kwargs: Any) -> None:
        self.visit(node.cond, is_write=False, **kwargs)
        self.visit(node.body, **kwargs)

    @dataclass
    class Result:
        _ordered_accesses: List["Access"]

        @staticmethod
        def _offset_dict(accesses: XIterable) -> Dict[str, Set[Tuple[int, int, int]]]:
            return accesses.reduceby(
                lambda acc, x: acc | {x.offset}, "field", init=set(), as_dict=True
            )

        def offsets(self) -> Dict[str, Set[Tuple[int, int, int]]]:
            """Get a dictonary, mapping all accessed fields' names to sets of offset tuples."""
            return self._offset_dict(xiter(self._ordered_accesses))

        def read_offsets(self) -> Dict[str, Set[Tuple[int, int, int]]]:
            """Get a dictonary, mapping read fields' names to sets of offset tuples."""
            return self._offset_dict(xiter(self._ordered_accesses).filter(lambda x: x.is_read))

        def write_offsets(self) -> Dict[str, Set[Tuple[int, int, int]]]:
            """Get a dictonary, mapping written fields' names to sets of offset tuples."""
            return self._offset_dict(xiter(self._ordered_accesses).filter(lambda x: x.is_write))

        def fields(self) -> Set[str]:
            """Get a set of all accessed fields' names."""
            return {acc.field for acc in self._ordered_accesses}

        def read_fields(self) -> Set[str]:
            """Get a set of all read fields' names."""
            return {acc.field for acc in self._ordered_accesses if acc.is_read}

        def write_fields(self) -> Set[str]:
            """Get a set of all written fields' names."""
            return {acc.field for acc in self._ordered_accesses if acc.is_write}

        def mask_writes(self) -> Set[str]:
            """Get a set of all fields' names written in mask statements."""
            return {acc.field for acc in self._ordered_accesses if acc.is_write and acc.in_mask}

        def ordered_accesses(self) -> List[Access]:
            """Get a list of ordered accesses."""
            return self._ordered_accesses

    @classmethod
    def apply(cls, node: TreeNode, **kwargs: Any) -> "Result":
        result = cls.Result([])
        cls().visit(node, accesses=result._ordered_accesses, **kwargs)
        return result


def symbol_name_creator(used_names: Set[str]) -> Callable[[str], str]:
    """Create a function that generates symbol names that are not already in use.

    Args:
        used_names: Symbol names that are already in use and thus should not be generated.
                    NOTE: `used_names` will be modified to contain all generated symbols.

    Returns:
        A callable to generate new unique symbol names.
    """

    def increment_string_suffix(s: str) -> str:
        if not s[-1].isnumeric():
            return s + "0"
        return re.sub(r"[0-9]+$", lambda n: str(int(n.group()) + 1), s)

    def new_symbol_name(name: str) -> str:
        while name in used_names:
            name = increment_string_suffix(name)
        used_names.add(name)
        return name

    return new_symbol_name<|MERGE_RESOLUTION|>--- conflicted
+++ resolved
@@ -20,13 +20,8 @@
 
 from eve import NodeVisitor
 from eve.concepts import TreeNode
-<<<<<<< HEAD
-from eve.utils import XIterator, xiter
+from eve.utils import XIterable, xiter
 from gtc import common, oir
-=======
-from eve.utils import XIterable, xiter
-from gtc import oir
->>>>>>> 907be88b
 
 
 @dataclass(frozen=True)
