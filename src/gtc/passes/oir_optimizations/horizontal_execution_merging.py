# -*- coding: utf-8 -*-
#
# GTC Toolchain - GT4Py Project - GridTools Framework
#
# Copyright (c) 2014-2021, ETH Zurich
# All rights reserved.
#
# This file is part of the GT4Py project and the GridTools framework.
# GT4Py is free software: you can redistribute it and/or modify it under
# the terms of the GNU General Public License as published by the
# Free Software Foundation, either version 3 of the License, or any later
# version. See the LICENSE.txt file at the top-level directory of this
# distribution for a copy of the license or check <https://www.gnu.org/licenses/>.
#
# SPDX-License-Identifier: GPL-3.0-or-later

from dataclasses import dataclass
from typing import Any, Callable, Dict, List, Optional, Set, Tuple, Union

from eve import NodeTranslator, SymbolTableTrait
from gtc import common, oir

from .utils import AccessCollector, symbol_name_creator


@dataclass
class OnTheFlyMerging(NodeTranslator):
    """Merges consecutive horizontal executions inside parallel vertical loops by introducing redundant computations.

    Limitations:
    * Works on the level of whole horizontal executions, no full dependency analysis is performed (common subexpression and dead code eliminitation at a later stage can work around this limitation).
    * The chosen default merge limits are totally arbitrary.
    """

    max_horizontal_execution_body_size: int = 100
    allow_expensive_function_duplication: bool = False
    contexts = (SymbolTableTrait.symtable_merger,)

    def visit_CartesianOffset(
        self,
        node: common.CartesianOffset,
        *,
        shift: Optional[Tuple[int, int, int]] = None,
        **kwargs: Any,
    ) -> common.CartesianOffset:
        if shift:
            di, dj, dk = shift
            return common.CartesianOffset(i=node.i + di, j=node.j + dj, k=node.k + dk)
        return self.generic_visit(node, **kwargs)

    def visit_FieldAccess(
        self,
        node: oir.FieldAccess,
        *,
        offset_symbol_map: Dict[Tuple[str, Tuple[int, int, int]], str] = None,
        **kwargs: Any,
    ) -> Union[oir.FieldAccess, oir.ScalarAccess]:
        if offset_symbol_map:
            offset = self.visit(node.offset, **kwargs)
            key = node.name, (offset.i, offset.j, offset.k)
            if key in offset_symbol_map:
                return oir.ScalarAccess(name=offset_symbol_map[key], dtype=node.dtype)
        return self.generic_visit(node, **kwargs)

    def _merge(
        self,
        horizontal_executions: List[oir.HorizontalExecution],
        symtable: Dict[str, Any],
        new_symbol_name: Callable[[str], str],
        protected_fields: Set[str],
    ) -> List[oir.HorizontalExecution]:
        """Recursively merge horizontal executions.

        Uses the following algorithm:
        1. Get output fields of the first horizontal execution.
        2. Check in which following h. execs. the outputs are read.
        3. Duplicate the body of the first h. exec. for each read access (with corresponding offset) and prepend it to the depending h. execs.
        4. Recurse on the resulting h. execs.
        """
        if len(horizontal_executions) <= 1:
            return horizontal_executions
        first, *others = horizontal_executions
        first_accesses = AccessCollector.apply(first)
        other_accesses = AccessCollector.apply(others)

        def first_fields_rewritten_later() -> bool:
            return bool(first_accesses.fields() & other_accesses.write_fields())

        def first_has_large_body() -> bool:
            return len(first.body) > self.max_horizontal_execution_body_size

        def first_writes_protected() -> bool:
            return bool(protected_fields & first_accesses.write_fields())

        def first_has_expensive_function_call() -> bool:
            if self.allow_expensive_function_duplication:
                return False
            nf = common.NativeFunction
            expensive_calls = {
                nf.SIN,
                nf.COS,
                nf.TAN,
                nf.ARCSIN,
                nf.ARCCOS,
                nf.ARCTAN,
                nf.SQRT,
                nf.EXP,
                nf.LOG,
            }
            calls = first.iter_tree().if_isinstance(oir.NativeFuncCall).getattr("func")
            return any(call in expensive_calls for call in calls)

        if (
            first_fields_rewritten_later()
            or first_writes_protected()
            or first_has_large_body()
            or first_has_expensive_function_call()
        ):
            return [first] + self._merge(others, symtable, new_symbol_name, protected_fields)

        writes = first_accesses.write_fields()
        others_otf = []
        for horizontal_execution in others:
            read_offsets: Set[Tuple[int, int, int]] = set()
            read_offsets = read_offsets.union(
                *(
                    offsets
                    for field, offsets in AccessCollector.apply(horizontal_execution)
                    .read_offsets()
                    .items()
                    if field in writes
                )
            )

            if not read_offsets:
                others_otf.append(horizontal_execution)
                continue

            offset_symbol_map = {
                (name, o): new_symbol_name(name) for name in writes for o in read_offsets
            }

            merged = oir.HorizontalExecution(
                body=self.visit(horizontal_execution.body, offset_symbol_map=offset_symbol_map),
                declarations=horizontal_execution.declarations
                + [
                    oir.LocalScalar(name=new_name, dtype=symtable[old_name].dtype)
                    for (old_name, _), new_name in offset_symbol_map.items()
                ]
                + [d for d in first.declarations if d not in horizontal_execution.declarations],
            )
            for offset in read_offsets:
                merged.body = (
                    self.visit(
                        first.body,
                        shift=offset,
                        offset_symbol_map=offset_symbol_map,
                        symtable=symtable,
                    )
                    + merged.body
                )
            others_otf.append(merged)

        return self._merge(others_otf, symtable, new_symbol_name, protected_fields)

    def visit_VerticalLoopSection(
        self, node: oir.VerticalLoopSection, **kwargs: Any
    ) -> oir.VerticalLoopSection:

        last_vls = None
        next_vls = node
        applied = True
        while applied:
            last_vls = next_vls
            next_vls = oir.VerticalLoopSection(
                interval=last_vls.interval,
                horizontal_executions=self._merge(last_vls.horizontal_executions, **kwargs),
            )
            applied = len(next_vls.horizontal_executions) < len(last_vls.horizontal_executions)

        return next_vls

    def visit_VerticalLoop(self, node: oir.VerticalLoop, **kwargs: Any) -> oir.VerticalLoop:
        if node.loop_order != common.LoopOrder.PARALLEL:
            return node
        sections = self.visit(node.sections, **kwargs)
        accessed = AccessCollector.apply(sections).fields()
        return oir.VerticalLoop(
            loop_order=node.loop_order,
            sections=sections,
            caches=[c for c in node.caches if c.name in accessed],
        )

    def visit_Stencil(self, node: oir.Stencil, **kwargs: Any) -> oir.Stencil:
        vertical_loops: List[oir.VerticalLoop] = []
        protected_fields = set(n.name for n in node.params)
        for vl in reversed(node.vertical_loops):
            vertical_loops.insert(
                0,
                self.visit(
                    vl,
<<<<<<< HEAD
                    symtable=node.symtable_,
                    new_symbol_name=symbol_name_creator(set(node.symtable_)),
=======
                    new_symbol_name=symbol_name_creator(set(kwargs["symtable"])),
>>>>>>> 24334da6
                    protected_fields=protected_fields,
                    **kwargs,
                ),
            )
            access_collection = AccessCollector.apply(vl)
            protected_fields |= access_collection.fields()
        accessed = AccessCollector.apply(vertical_loops).fields()
        return oir.Stencil(
            name=node.name,
            params=node.params,
            vertical_loops=vertical_loops,
            declarations=[d for d in node.declarations if d.name in accessed],
        )<|MERGE_RESOLUTION|>--- conflicted
+++ resolved
@@ -199,12 +199,8 @@
                 0,
                 self.visit(
                     vl,
-<<<<<<< HEAD
                     symtable=node.symtable_,
-                    new_symbol_name=symbol_name_creator(set(node.symtable_)),
-=======
                     new_symbol_name=symbol_name_creator(set(kwargs["symtable"])),
->>>>>>> 24334da6
                     protected_fields=protected_fields,
                     **kwargs,
                 ),
