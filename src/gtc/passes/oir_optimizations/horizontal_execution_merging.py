--- conflicted
+++ resolved
@@ -186,11 +186,7 @@
         )
 
     def visit_Stencil(self, node: oir.Stencil, **kwargs: Any) -> oir.Stencil:
-<<<<<<< HEAD
-        vertical_loops = []
-=======
         vertical_loops: List[oir.VerticalLoop] = []
->>>>>>> 25f495c6
         protected_fields = set(n.name for n in node.params)
         for vl in reversed(node.vertical_loops):
             vertical_loops.insert(
