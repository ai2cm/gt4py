--- conflicted
+++ resolved
@@ -195,15 +195,15 @@
             left=self.visit(node.left, **kwargs), right=self.visit(node.right, **kwargs)
         )
 
-<<<<<<< HEAD
-    def visit_MaskStmt(self, node: oir.MaskStmt, **kwargs: Any) -> Union[gtcpp.IfStmt, gtcpp.While]:
+    def visit_MaskStmt(self, node: oir.MaskStmt, **kwargs: Any) -> gtcpp.IfStmt:
         cond = self.visit(node.mask, **kwargs)
         body = self.visit(node.body, **kwargs)
-        return (
-            gtcpp.While(cond=cond, body=body)
-            if node.is_loop
-            else gtcpp.IfStmt(cond=cond, true_branch=gtcpp.BlockStmt(body=body))
-        )
+        return gtcpp.IfStmt(cond=cond, true_branch=gtcpp.BlockStmt(body=body))
+
+    def visit_While(self, node: oir.While, **kwargs: Any) -> gtcpp.While:
+        cond = self.visit(node.cond, **kwargs)
+        body = self.visit(node.body, **kwargs)
+        return gtcpp.While(cond=cond, body=body)
 
     def visit_AxisIndex(
         self, node: oir.AxisIndex, *, comp_ctx: GTComputationContext, **kwargs: Any
@@ -253,17 +253,6 @@
             inc=node.inc,
             body=gtcpp.BlockStmt(body=self.visit(node.body, **kwargs)),
         )
-=======
-    def visit_MaskStmt(self, node: oir.MaskStmt, **kwargs: Any) -> gtcpp.IfStmt:
-        cond = self.visit(node.mask, **kwargs)
-        body = self.visit(node.body, **kwargs)
-        return gtcpp.IfStmt(cond=cond, true_branch=gtcpp.BlockStmt(body=body))
-
-    def visit_While(self, node: oir.While, **kwargs: Any) -> gtcpp.While:
-        cond = self.visit(node.cond, **kwargs)
-        body = self.visit(node.body, **kwargs)
-        return gtcpp.While(cond=cond, body=body)
->>>>>>> d08d3e70
 
     def visit_HorizontalExecution(
         self,
