# -*- coding: utf-8 -*-
#
# GTC Toolchain - GT4Py Project - GridTools Framework
#
# Copyright (c) 2014-2021, ETH Zurich
# All rights reserved.
#
# This file is part of the GT4Py project and the GridTools framework.
# GT4Py is free software: you can redistribute it and/or modify it under
# the terms of the GNU General Public License as published by the
# Free Software Foundation, either version 3 of the License, or any later
# version. See the LICENSE.txt file at the top-level directory of this
# distribution for a copy of the license or check <https://www.gnu.org/licenses/>.
#
# SPDX-License-Identifier: GPL-3.0-or-later

import itertools
from dataclasses import dataclass, field
from typing import Any, Dict, Generator, List, Set, Union

from devtools import debug  # noqa: F401

import eve
from eve.iterators import TreeIterationItem
from gtc import common, oir
from gtc.common import CartesianOffset, VariableOffset
from gtc.gtcpp import gtcpp


# - Each HorizontalExecution is a Functor (and a Stage)
# - Each VerticalLoop is MultiStage


<<<<<<< HEAD
def _extract_accessors(apply_method: gtcpp.GTApplyMethod) -> List[gtcpp.GTAccessor]:
    @eve.utils.as_xiter
    def _iter_valid_accessors(
        apply_method: gtcpp.GTApplyMethod,
    ) -> Generator[TreeIterationItem, None, None]:
        for stmt in apply_method.body:
            if (
                not isinstance(stmt, gtcpp.IfStmt)
                or stmt.cond.iter_tree()
                .if_isinstance(gtcpp.AccessorRef)
                .filter(lambda acc: acc.name[2:] == "pos")
                .to_list()
            ):
                yield from stmt.iter_tree().if_isinstance(gtcpp.AccessorRef)

    extents = _iter_valid_accessors(apply_method).reduceby(
        (lambda extent, accessor_ref: extent + accessor_ref.offset),
        "name",
        init=gtcpp.GTExtent.zero(),
        as_dict=True,
=======
def _extract_accessors(node: eve.Node) -> List[gtcpp.GTAccessor]:
    def _check_extent(extent):
        if extent[1].k[1] == VariableOffset.LARGE_NUM:
            extent[1].k = (-extent[1].k[1], extent[1].k[1])
        return extent

    extents = dict(
        node.iter_tree()
        .if_isinstance(gtcpp.AccessorRef)
        .reduceby(
            (lambda extent, accessor_ref: extent + accessor_ref.offset),
            "name",
            init=gtcpp.GTExtent.zero(),
        )
        .map(_check_extent)
>>>>>>> 81b68e83
    )

    inout_fields: Set[str] = (
        apply_method.iter_tree()
        .if_isinstance(gtcpp.AssignStmt)
        .getattr("left")
        .if_isinstance(gtcpp.AccessorRef)
        .getattr("name")
        .to_set()
    )
    ndims = dict(
        apply_method.iter_tree()
        .if_isinstance(gtcpp.AccessorRef)
        .map(lambda accessor: (accessor.name, 3 + len(accessor.data_index)))
    )

    return [
        gtcpp.GTAccessor(
            name=name,
            id=i,
            intent=gtcpp.Intent.INOUT if name in inout_fields else gtcpp.Intent.IN,
            extent=extent,
            ndim=ndims[name],
        )
        for i, (name, extent) in enumerate(extents.items())
    ]


class OIRToGTCpp(eve.NodeTranslator):
    @dataclass
    class ProgramContext:
        functors: List[gtcpp.GTFunctor] = field(default_factory=list)

        def add_functor(self, functor: gtcpp.GTFunctor) -> "OIRToGTCpp.ProgramContext":
            self.functors.append(functor)
            return self

    @dataclass
    class GTComputationContext:
        temporaries: List[gtcpp.Temporary] = field(default_factory=list)
        arguments: Set[gtcpp.Arg] = field(default_factory=set)
        axis_indices: Dict[str, str] = field(default_factory=dict)
        axis_endpoints: Dict[str, str] = field(default_factory=dict)

        def add_temporaries(
            self, temporaries: List[gtcpp.Temporary]
        ) -> "OIRToGTCpp.GTComputationContext":
            self.temporaries.extend(temporaries)
            return self

        def add_arguments(self, arguments: Set[gtcpp.Arg]) -> "OIRToGTCpp.GTComputationContext":
            self.arguments.update(arguments)
            return self

        def add_axis_index(self, axis: str) -> "OIRToGTCpp.GTComputationContext":
            self.axis_indices[axis] = f"{axis.lower()}_pos"
            return self

        def add_axis_endpoint(self, axis: str) -> "OIRToGTCpp.GTComputationContext":
            self.axis_endpoints[axis] = f"{axis.lower()}_length"
            return self

    def __init__(self):
        super().__init__(eve.SymbolTableTrait.add_symtable)

    def visit_Literal(self, node: oir.Literal, **kwargs: Any) -> gtcpp.Literal:
        return gtcpp.Literal(value=node.value, dtype=node.dtype)

    def visit_UnaryOp(self, node: oir.UnaryOp, **kwargs: Any) -> gtcpp.UnaryOp:
        return gtcpp.UnaryOp(op=node.op, expr=self.visit(node.expr, **kwargs))

    def visit_BinaryOp(self, node: oir.BinaryOp, **kwargs: Any) -> gtcpp.BinaryOp:
        return gtcpp.BinaryOp(
            op=node.op,
            left=self.visit(node.left, **kwargs),
            right=self.visit(node.right, **kwargs),
        )

    def visit_TernaryOp(self, node: oir.TernaryOp, **kwargs: Any) -> gtcpp.TernaryOp:
        return gtcpp.TernaryOp(
            cond=self.visit(node.cond, **kwargs),
            true_expr=self.visit(node.true_expr, **kwargs),
            false_expr=self.visit(node.false_expr, **kwargs),
        )

    def visit_NativeFuncCall(self, node: oir.NativeFuncCall, **kwargs: Any) -> gtcpp.NativeFuncCall:
        return gtcpp.NativeFuncCall(func=node.func, args=self.visit(node.args, **kwargs))

    def visit_Cast(self, node: oir.Cast, **kwargs: Any) -> gtcpp.Cast:
        return gtcpp.Cast(dtype=node.dtype, expr=self.visit(node.expr, **kwargs))

    def visit_Temporary(self, node: oir.Temporary, **kwargs: Any) -> gtcpp.Temporary:
        return gtcpp.Temporary(name=node.name, dtype=node.dtype)

    def visit_CartesianOffset(
        self, node: common.CartesianOffset, **kwargs: Any
    ) -> common.CartesianOffset:
        return node

    def visit_VariableOffset(
        self, node: common.VariableOffset, **kwargs: Any
    ) -> gtcpp.VariableOffset:
        return gtcpp.VariableOffset(i=node.i, j=node.j, k=self.visit(node.k, **kwargs))

    def visit_FieldAccess(self, node: oir.FieldAccess, **kwargs: Any) -> gtcpp.AccessorRef:
        return gtcpp.AccessorRef(
            name=node.name,
            offset=self.visit(node.offset),
            data_index=[
                index if isinstance(index, int) else self.visit(index, **kwargs)
                for index in node.data_index
            ],
            dtype=node.dtype,
        )

    def visit_ScalarAccess(
        self, node: oir.ScalarAccess, **kwargs: Any
    ) -> Union[gtcpp.AccessorRef, gtcpp.LocalAccess]:
        assert "symtable" in kwargs
        if node.name in kwargs["symtable"]:
            symbol = kwargs["symtable"][node.name]
            if isinstance(symbol, oir.ScalarDecl):
                return gtcpp.AccessorRef(
                    name=symbol.name, offset=CartesianOffset.zero(), dtype=symbol.dtype
                )
            assert isinstance(symbol, oir.LocalScalar)
        return gtcpp.LocalAccess(name=node.name, dtype=node.dtype)

    def visit_AxisBound(
        self, node: oir.AxisBound, *, is_start: bool, **kwargs: Any
    ) -> gtcpp.GTLevel:
        if node.level == common.LevelMarker.START:
            splitter = 0
            offset = node.offset + 1 if (node.offset >= 0 and is_start) else node.offset
        elif node.level == common.LevelMarker.END:
            splitter = 1
            offset = node.offset - 1 if (node.offset <= 0 and not is_start) else node.offset
        else:
            raise ValueError("Cannot handle dynamic levels")
        return gtcpp.GTLevel(splitter=splitter, offset=offset)

    def visit_Interval(self, node: oir.Interval, **kwargs: Any) -> gtcpp.GTInterval:
        return gtcpp.GTInterval(
            from_level=self.visit(node.start, is_start=True),
            to_level=self.visit(node.end, is_start=False),
        )

    def visit_AssignStmt(self, node: oir.AssignStmt, **kwargs: Any) -> gtcpp.AssignStmt:
        assert "symtable" in kwargs
        return gtcpp.AssignStmt(
            left=self.visit(node.left, **kwargs), right=self.visit(node.right, **kwargs)
        )

    def _ref_from_axis_bound(
        self, axis_bound: common.AxisBound, *, axis: str, comp_ctx: GTComputationContext
    ) -> gtcpp.Expr:
        if axis_bound.level == common.LevelMarker.END:
            comp_ctx.add_axis_endpoint(axis)
            return gtcpp.BinaryOp(
                op=common.ArithmeticOperator.ADD,
                left=gtcpp.AccessorRef(
                    name=comp_ctx.axis_endpoints[axis],
                    offset=common.CartesianOffset.zero(),
                    dtype=common.DataType.INT32,
                ),
                right=gtcpp.Literal(value=str(axis_bound.offset), dtype=common.DataType.INT32),
            )
        else:
            return gtcpp.Literal(value=str(axis_bound.offset), dtype=common.DataType.INT32)

    def _expr_from_horizontal_interval(
        self,
        interval: common.HorizontalInterval,
        *,
        axis: str,
        comp_ctx: GTComputationContext,
        **kwargs: Any,
    ) -> gtcpp.Expr:
        comp_ctx.add_axis_index(axis)
        if interval.is_single_index:
            return gtcpp.BinaryOp(
                op=common.ComparisonOperator.EQ,
                left=gtcpp.AccessorRef(
                    name=comp_ctx.axis_indices[axis],
                    offset=common.CartesianOffset.zero(),
                    dtype=common.DataType.INT32,
                ),
                right=self._ref_from_axis_bound(interval.start, axis=axis, comp_ctx=comp_ctx),
            )
        else:
            if interval.start:
                start_expr = gtcpp.BinaryOp(
                    op=common.ComparisonOperator.GE,
                    left=gtcpp.AccessorRef(
                        name=comp_ctx.axis_indices[axis],
                        offset=common.CartesianOffset.zero(),
                        dtype=common.DataType.INT32,
                    ),
                    right=self._ref_from_axis_bound(interval.start, axis=axis, comp_ctx=comp_ctx),
                )
            else:
                start_expr = None

            if interval.end:
                end_expr = gtcpp.BinaryOp(
                    op=common.ComparisonOperator.LT,
                    left=gtcpp.AccessorRef(
                        name=comp_ctx.axis_indices[axis],
                        offset=common.CartesianOffset.zero(),
                        dtype=common.DataType.INT32,
                    ),
                    right=self._ref_from_axis_bound(interval.end, axis=axis, comp_ctx=comp_ctx),
                )
            else:
                end_expr = None

            if start_expr and end_expr:
                return gtcpp.BinaryOp(
                    op=common.LogicalOperator.AND, left=start_expr, right=end_expr
                )
            else:
                # Return the first non-None expr, or if all are None, then return None
                return next((expr for expr in (start_expr, end_expr) if expr is not None), None)

    def visit_HorizontalMask(self, node: oir.HorizontalMask, **kwargs: Any) -> gtcpp.Expr:
        i_expr = self._expr_from_horizontal_interval(node.i, axis="i", **kwargs)
        j_expr = self._expr_from_horizontal_interval(node.j, axis="j", **kwargs)
        if i_expr and j_expr:
            return gtcpp.BinaryOp(op=common.LogicalOperator.AND, left=i_expr, right=j_expr)
        else:
            true_value = common.Literal(
                value=common.BuiltInLiteral.TRUE, dtype=common.DataType.BOOL
            )
            # Return the first non-None expr, or if all are None, then return True
            return next((expr for expr in (i_expr, j_expr) if expr is not None), true_value)

    def visit_MaskStmt(self, node: oir.MaskStmt, **kwargs: Any) -> gtcpp.IfStmt:
        cond = self.visit(node.mask, **kwargs)
        body = self.visit(node.body, **kwargs)
        return gtcpp.IfStmt(cond=cond, true_branch=gtcpp.BlockStmt(body=body))

    def visit_While(self, node: oir.While, **kwargs: Any) -> gtcpp.While:
        cond = self.visit(node.cond, **kwargs)
        body = self.visit(node.body, **kwargs)
        return gtcpp.While(cond=cond, body=body)

    def visit_AxisIndex(
        self, node: oir.AxisIndex, *, comp_ctx: GTComputationContext, **kwargs: Any
    ) -> gtcpp.AccessorRef:
        comp_ctx.add_axis_index(node.axis)
        return gtcpp.AccessorRef(
            name=comp_ctx.axis_indices[node.axis],
            offset=common.CartesianOffset.zero(),
            dtype=common.DataType.INT32,
        )

    def visit_For(
        self, node: oir.For, *, comp_ctx: GTComputationContext, **kwargs: Any
    ) -> gtcpp.For:
        def lower_axis_bound(axis_bound: oir.AxisBound) -> gtcpp.Expr:
            offset_literal = gtcpp.Literal(
                value=str(axis_bound.offset), dtype=common.DataType.INT32
            )
            if axis_bound.level == common.LevelMarker.START:
                return offset_literal
            else:
                axis = "K"
                comp_ctx.add_axis_endpoint(axis)
                endpt = gtcpp.AccessorRef(
                    name=comp_ctx.axis_endpoints[axis],
                    offset=common.CartesianOffset.zero(),
                    dtype=common.DataType.INT32,
                )
                return (
                    gtcpp.BinaryOp(
                        op=common.ArithmeticOperator.ADD, left=endpt, right=offset_literal
                    )
                    if axis_bound.offset != 0
                    else endpt
                )

        def make_bound(endpt: Union[oir.Expr, common.AxisBound], **kwargs: Any) -> gtcpp.Expr:
            if isinstance(endpt, oir.Expr):
                return self.visit(endpt, comp_ctx=comp_ctx, **kwargs)
            else:
                return lower_axis_bound(endpt)

        return gtcpp.For(
            target_name=node.target_name,
            start=make_bound(node.start, **kwargs),
            end=make_bound(node.end, **kwargs),
            inc=node.inc,
            body=gtcpp.BlockStmt(body=self.visit(node.body, **kwargs)),
        )

    def visit_HorizontalExecution(
        self,
        node: oir.HorizontalExecution,
        *,
        prog_ctx: ProgramContext,
        comp_ctx: GTComputationContext,
        interval: gtcpp.GTInterval,
        **kwargs: Any,
    ) -> gtcpp.GTStage:
        assert "symtable" in kwargs
        apply_method = gtcpp.GTApplyMethod(
            interval=self.visit(interval, **kwargs),
            body=self.visit(node.body, comp_ctx=comp_ctx, **kwargs),
            local_variables=self.visit(node.declarations, **kwargs),
        )
        accessors = _extract_accessors(apply_method)
        stage_args = [gtcpp.Arg(name=acc.name) for acc in accessors]

        comp_ctx.add_arguments(
            {
                param_arg
                for param_arg in stage_args
                if param_arg.name not in [tmp.name for tmp in comp_ctx.temporaries]
            }
        )

        functor_name = type(node).__name__ + str(id(node))
        prog_ctx.add_functor(
            gtcpp.GTFunctor(
                name=functor_name,
                applies=[apply_method],
                param_list=gtcpp.GTParamList(accessors=accessors),
            )
        ),

        return gtcpp.GTStage(functor=functor_name, args=stage_args)

    def visit_VerticalLoop(
        self,
        node: oir.VerticalLoop,
        *,
        comp_ctx: GTComputationContext,
        **kwargs: Any,
    ) -> gtcpp.GTMultiStage:
        # the following visit assumes that temporaries are already available in comp_ctx
        stages = list(
            itertools.chain(
                *(
                    self.visit(
                        section.horizontal_executions,
                        interval=section.interval,
                        default=([], []),
                        comp_ctx=comp_ctx,
                        **kwargs,
                    )
                    for section in node.sections
                )
            )
        )
        caches = self.visit(node.caches)
        return gtcpp.GTMultiStage(loop_order=node.loop_order, stages=stages, caches=caches)

    def visit_IJCache(self, node: oir.IJCache, **kwargs: Any) -> gtcpp.IJCache:
        return gtcpp.IJCache(name=node.name, loc=node.loc)

    def visit_KCache(self, node: oir.KCache, **kwargs: Any) -> gtcpp.KCache:
        return gtcpp.KCache(name=node.name, fill=node.fill, flush=node.flush, loc=node.loc)

    def visit_FieldDecl(self, node: oir.FieldDecl, **kwargs: Any) -> gtcpp.FieldDecl:
        return gtcpp.FieldDecl(
            name=node.name, dtype=node.dtype, dimensions=node.dimensions, data_dims=node.data_dims
        )

    def visit_ScalarDecl(self, node: oir.ScalarDecl, **kwargs: Any) -> gtcpp.GlobalParamDecl:
        return gtcpp.GlobalParamDecl(name=node.name, dtype=node.dtype)

    def visit_LocalScalar(self, node: oir.LocalScalar, **kwargs: Any) -> gtcpp.LocalVarDecl:
        return gtcpp.LocalVarDecl(name=node.name, dtype=node.dtype, loc=node.loc)

    def visit_Stencil(self, node: oir.Stencil, **kwargs: Any) -> gtcpp.Program:
        prog_ctx = self.ProgramContext()
        comp_ctx = self.GTComputationContext()

        assert all([isinstance(decl, oir.Temporary) for decl in node.declarations])
        comp_ctx.add_temporaries(self.visit(node.declarations))

        multi_stages = self.visit(
            node.vertical_loops,
            prog_ctx=prog_ctx,
            comp_ctx=comp_ctx,
            **kwargs,
        )

        bindings = [
            gtcpp.Binding(name=name, expr=gtcpp.Positional(dim=axis.lower()))
            for axis, name in comp_ctx.axis_indices.items()
        ] + [
            gtcpp.Binding(name=name, expr=gtcpp.AxisEndpoint(axis={"I": 0, "J": 1, "K": 2}[axis]))
            for axis, name in comp_ctx.axis_endpoints.items()
        ]

        gt_computation = gtcpp.GTComputationCall(
            arguments=comp_ctx.arguments,
            extra_decls=bindings,
            temporaries=comp_ctx.temporaries,
            multi_stages=multi_stages,
        )
        parameters = self.visit(node.params)
        return gtcpp.Program(
            name=node.name,
            parameters=parameters,
            functors=prog_ctx.functors,
            gt_computation=gt_computation,
        )<|MERGE_RESOLUTION|>--- conflicted
+++ resolved
@@ -31,7 +31,6 @@
 # - Each VerticalLoop is MultiStage
 
 
-<<<<<<< HEAD
 def _extract_accessors(apply_method: gtcpp.GTApplyMethod) -> List[gtcpp.GTAccessor]:
     @eve.utils.as_xiter
     def _iter_valid_accessors(
@@ -52,23 +51,6 @@
         "name",
         init=gtcpp.GTExtent.zero(),
         as_dict=True,
-=======
-def _extract_accessors(node: eve.Node) -> List[gtcpp.GTAccessor]:
-    def _check_extent(extent):
-        if extent[1].k[1] == VariableOffset.LARGE_NUM:
-            extent[1].k = (-extent[1].k[1], extent[1].k[1])
-        return extent
-
-    extents = dict(
-        node.iter_tree()
-        .if_isinstance(gtcpp.AccessorRef)
-        .reduceby(
-            (lambda extent, accessor_ref: extent + accessor_ref.offset),
-            "name",
-            init=gtcpp.GTExtent.zero(),
-        )
-        .map(_check_extent)
->>>>>>> 81b68e83
     )
 
     inout_fields: Set[str] = (
