--- conflicted
+++ resolved
@@ -166,16 +166,8 @@
     def visit_FieldAccess(self, node: oir.FieldAccess, **kwargs: Any) -> gtcpp.AccessorRef:
         return gtcpp.AccessorRef(
             name=node.name,
-<<<<<<< HEAD
-            offset=self.visit(node.offset),
-            data_index=[
-                index if isinstance(index, int) else self.visit(index, **kwargs)
-                for index in node.data_index
-            ],
-=======
             offset=self.visit(node.offset, **kwargs),
             data_index=[self.visit(index, **kwargs) for index in node.data_index],
->>>>>>> 907be88b
             dtype=node.dtype,
         )
 
