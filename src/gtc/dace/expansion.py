--- conflicted
+++ resolved
@@ -75,14 +75,10 @@
         region_fields: Set[str] = kwargs.get("region_fields", {})
         index_symbols: List[str] = kwargs.get("index_symbols", [])
 
-<<<<<<< HEAD
-        if (is_target or node.name in targets) and self.visit(node.offset, **kwargs) == "":
-=======
         if node.name in region_fields:
             node.offset.to_tuple()
             name = get_tasklet_symbol(node.name, (0, 0, node.offset.k), is_target)
-        elif (is_target or node.name in targets) and self.visit(node.offset) == "":
->>>>>>> c3729f16
+        elif (is_target or node.name in targets) and self.visit(node.offset, **kwargs) == "":
             targets.add(node.name)
             name = "__" + node.name
         else:
@@ -107,20 +103,8 @@
                 offset_str = f"[{offset_str}]"
         return name + offset_str
 
-<<<<<<< HEAD
-    def visit_CartesianOffset(self, node: common.CartesianOffset, **kwargs: Any):
-        res = []
-        if node.i != 0:
-            res.append(f'i{"m" if node.i<0 else "p"}{abs(node.i):d}')
-        if node.j != 0:
-            res.append(f'j{"m" if node.j<0 else "p"}{abs(node.j):d}')
-        if node.k != 0:
-            res.append(f'k{"m" if node.k<0 else "p"}{abs(node.k):d}')
-        return "_".join(res)
-=======
-    def visit_CartesianOffset(self, node: common.CartesianOffset):
+    def visit_CartesianOffset(self, node: common.CartesianOffset, **kwargs):
         return _get_offset_suffix(node.to_tuple())
->>>>>>> c3729f16
 
     def visit_VariableKOffset(self, node: common.VariableKOffset, targets, **kwargs: Any):
         k_offset = ""
