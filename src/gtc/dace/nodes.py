# -*- coding: utf-8 -*-
#
# GTC Toolchain - GT4Py Project - GridTools Framework
#
# Copyright (c) 2014-2021, ETH Zurich
# All rights reserved.
#
# This file is part of the GT4Py project and the GridTools framework.
# GT4Py is free software: you can redistribute it and/or modify it under
# the terms of the GNU General Public License as published by the
# Free Software Foundation, either version 3 of the License, or any later
# version. See the LICENSE.txt file at the top-level directory of this
# distribution for a copy of the license or check <https://www.gnu.org/licenses/>.
#
# SPDX-License-Identifier: GPL-3.0-or-later

import base64
import pickle
from abc import ABC, abstractmethod
from typing import Dict, List, Tuple

import dace.data
import dace.properties
import dace.subsets
import networkx as nx
from dace import library

from gtc.common import DataType, LoopOrder, typestr_to_data_type
from gtc.dace.utils import (
    CartesianIterationSpace,
    OIRFieldRenamer,
    assert_sdfg_equal,
    dace_dtype_to_typestr,
    get_node_name_mapping,
)
from gtc.oir import CacheDesc, HorizontalExecution, Interval, VerticalLoop, VerticalLoopSection


class OIRLibraryNode(ABC, dace.nodes.LibraryNode):
    @abstractmethod
    def as_oir(self):
        raise NotImplementedError("Implement in child class.")

    @abstractmethod
    def __eq__(self, other):
        raise NotImplementedError("Implement in child class.")

    def to_json(self, parent):
        protocol = pickle.DEFAULT_PROTOCOL
        pbytes = pickle.dumps(self, protocol=protocol)

        jsonobj = super().to_json(parent)
        jsonobj["classpath"] = dace.nodes.full_class_path(self)
        jsonobj["attributes"]["protocol"] = protocol
        jsonobj["attributes"]["pickle"] = base64.b64encode(pbytes).decode("utf-8")

        return jsonobj

    @classmethod
    def from_json(cls, json_obj, context=None):
        if "attributes" not in json_obj:
            b64string = json_obj["pickle"]
        else:
            b64string = json_obj["attributes"]["pickle"]
<<<<<<< HEAD
        byte_repr = base64.b64decode(b64string)
        return pickle.loads(byte_repr)

=======
        bytes = base64.b64decode(b64string)
        return pickle.loads(bytes)
>>>>>>> 38d235d8


@library.node
class VerticalLoopLibraryNode(OIRLibraryNode):
    implementations: Dict[str, dace.library.ExpandTransformation] = {}
    default_implementation = "naive"

    loop_order = dace.properties.Property(dtype=LoopOrder, default=None, allow_none=True)
    sections = dace.properties.ListProperty(
        element_type=Tuple[Interval, dace.SDFG], default=[], allow_none=False
    )
    caches = dace.properties.ListProperty(element_type=CacheDesc, default=[], allow_none=False)
    default_storage_type = dace.properties.EnumProperty(
        dtype=dace.StorageType, default=dace.StorageType.Default
    )
    ijcache_storage_type = dace.properties.EnumProperty(
        dtype=dace.StorageType, default=dace.StorageType.Default
    )
    kcache_storage_type = dace.properties.EnumProperty(
        dtype=dace.StorageType, default=dace.StorageType.Default
    )
    tiling_map_schedule = dace.properties.EnumProperty(
        dtype=dace.ScheduleType, default=dace.ScheduleType.Default
    )
    map_schedule = dace.properties.EnumProperty(
        dtype=dace.ScheduleType, default=dace.ScheduleType.Default
    )
    tile_sizes = dace.properties.ListProperty(element_type=int, default=None, allow_none=True)

    _dace_library_name = "oir.VerticalLoop"

    def __init__(
        self,
        name="unnamed_vloop",
        loop_order: LoopOrder = None,
        sections: List[Tuple[Interval, dace.SDFG]] = None,
        caches: List[CacheDesc] = None,
        *args,
        **kwargs,
    ):

        if loop_order is not None:
            self.loop_order = loop_order
            self.sections = sections
            self.caches = caches

        super().__init__(name=name, *args, **kwargs)

    def validate(self, parent_sdfg: dace.SDFG, parent_state: dace.SDFGState, *args, **kwargs):

        get_node_name_mapping(parent_state, self)

        for _, sdfg in self.sections:
            sdfg.validate()
            is_correct_node_types = all(
                isinstance(
                    n, (dace.SDFGState, dace.nodes.AccessNode, HorizontalExecutionLibraryNode)
                )
                for n, _ in sdfg.all_nodes_recursive()
            )
            is_correct_data_and_dtype = all(
                isinstance(array, dace.data.Array)
                and typestr_to_data_type(dace_dtype_to_typestr(array.dtype)) != DataType.INVALID
                for array in sdfg.arrays.values()
            )
            if not is_correct_node_types or not is_correct_data_and_dtype:
                raise ValueError("Tried to convert incompatible SDFG to OIR.")

        super().validate(parent_sdfg, parent_state, *args, **kwargs)

    def as_oir(self):

        sections = []
        for interval, sdfg in self.sections:
            horizontal_executions = []
            for state in sdfg.topological_sort(sdfg.start_state):

                for node in (
                    n
                    for n in nx.topological_sort(state.nx)
                    if isinstance(n, HorizontalExecutionLibraryNode)
                ):
                    horizontal_executions.append(
                        OIRFieldRenamer(get_node_name_mapping(state, node)).visit(node.as_oir())
                    )
            sections.append(
                VerticalLoopSection(interval=interval, horizontal_executions=horizontal_executions)
            )

        return VerticalLoop(
            sections=sections,
            loop_order=self.loop_order,
            caches=self.caches,
        )

    def __eq__(self, other) -> bool:
        if (
            not isinstance(other, VerticalLoopLibraryNode)
            or self.loop_order != other.loop_order
            or self.caches != other.caches
            or len(self.sections) != len(other.sections)
        ):
            return False
        for (interval1, he_sdfg1), (interval2, he_sdfg2) in zip(self.sections, other.sections):
            if (interval1 != interval2 or
                not assert_sdfg_equal(he_sdfg1, he_sdfg2) ):
                return False
        return True

    def __hash__(self):
        return super(OIRLibraryNode, self).__hash__()


@library.node
class HorizontalExecutionLibraryNode(OIRLibraryNode):
    implementations: Dict[str, dace.library.ExpandTransformation] = {}
    default_implementation = "naive"

    oir_node = dace.properties.DataclassProperty(
        dtype=HorizontalExecution, default=None, allow_none=True
    )
    iteration_space = dace.properties.Property(
        dtype=CartesianIterationSpace, default=None, allow_none=True
    )

    map_schedule = dace.properties.EnumProperty(
        dtype=dace.ScheduleType, default=dace.ScheduleType.Default
    )
    index_symbols = dace.properties.ListProperty(element_type=str, default=["i", "j", "0"])
    global_domain_symbols = dace.properties.ListProperty(element_type=str, default=["__I", "__J"])

    _dace_library_name = "oir.HorizontalExecution"

    def __init__(
        self,
        name="unnamed_vloop",
        oir_node: HorizontalExecution = None,
        iteration_space: CartesianIterationSpace = None,
        *args,
        **kwargs,
    ):
        if oir_node is not None:
            name = "HorizontalExecution_" + str(id(oir_node))
            self.oir_node = oir_node
            self.iteration_space = iteration_space

        super().__init__(name=name, *args, **kwargs)

    def as_oir(self):
        return self.oir_node

    def validate(self, parent_sdfg: dace.SDFG, parent_state: dace.SDFGState, *args, **kwargs):
        get_node_name_mapping(parent_state, self)

    def __eq__(self, other):
        if not isinstance(other, HorizontalExecutionLibraryNode):
            return False
        return self.as_oir() == other.as_oir()

    def __hash__(self):
        return super(OIRLibraryNode, self).__hash__()<|MERGE_RESOLUTION|>--- conflicted
+++ resolved
@@ -62,14 +62,9 @@
             b64string = json_obj["pickle"]
         else:
             b64string = json_obj["attributes"]["pickle"]
-<<<<<<< HEAD
         byte_repr = base64.b64decode(b64string)
         return pickle.loads(byte_repr)
 
-=======
-        bytes = base64.b64decode(b64string)
-        return pickle.loads(bytes)
->>>>>>> 38d235d8
 
 
 @library.node
