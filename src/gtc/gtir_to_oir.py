# -*- coding: utf-8 -*-
#
# GTC Toolchain - GT4Py Project - GridTools Framework
#
# Copyright (c) 2014-2021, ETH Zurich
# All rights reserved.
#
# This file is part of the GT4Py project and the GridTools framework.
# GT4Py is free software: you can redistribute it and/or modify it under
# the terms of the GNU General Public License as published by the
# Free Software Foundation, either version 3 of the License, or any later
# version. See the LICENSE.txt file at the top-level directory of this
# distribution for a copy of the license or check <https://www.gnu.org/licenses/>.
#
# SPDX-License-Identifier: GPL-3.0-or-later

from typing import Any, List, Union

from eve import NodeTranslator
from gtc import gtir, oir
from gtc.common import CartesianOffset, DataType, LogicalOperator, UnaryOperator


def _create_mask(ctx: "GTIRToOIR.Context", name: str, cond: oir.Expr) -> oir.Temporary:
    mask_field_decl = oir.Temporary(name=name, dtype=DataType.BOOL, dimensions=(True, True, True))
    ctx.add_decl(mask_field_decl)

    fill_mask_field = oir.HorizontalExecution(
        body=[
            oir.AssignStmt(
                left=oir.FieldAccess(
                    name=mask_field_decl.name,
                    offset=CartesianOffset.zero(),
                    dtype=mask_field_decl.dtype,
                ),
                right=cond,
            )
        ],
        declarations=[],
    )
    ctx.add_horizontal_execution(fill_mask_field)
    return mask_field_decl


class GTIRToOIR(NodeTranslator):
    class Context:
        """
        Context for Stmts.

        `Stmt` nodes create `Temporary` nodes and `HorizontalExecution` nodes.
        All visit()-methods for `Stmt` have no return value,
        they attach their result to the Context object.
        """

<<<<<<< HEAD
        decls: List = field(default_factory=list)
        horizontal_executions: List = field(default_factory=list)
        in_while_loop: bool = False
=======
        def __init__(self):
            self.decls: List[oir.Decl] = []
            self.horizontal_executions: List[List[oir.HorizontalExecution]] = [[]]

        def new_scope(self) -> "GTIRToOIR.Context":
            self.horizontal_executions.append([])
            return self

        def get_horizontal_executions(self) -> List[oir.HorizontalExecution]:
            return self.horizontal_executions.pop()
>>>>>>> 7cd09465

        def add_decl(self, decl: oir.Decl) -> "GTIRToOIR.Context":
            self.decls.append(decl)
            return self

        def add_horizontal_execution(
            self, horizontal_execution: oir.HorizontalExecution
        ) -> "GTIRToOIR.Context":
            self.horizontal_executions[-1].append(horizontal_execution)
            return self

<<<<<<< HEAD
    def _add_assign_stmt(
        self,
        node: gtir.ParAssignStmt,
        ctx: Context,
        mask: oir.Expr = None,
    ) -> None:
        body = [oir.AssignStmt(left=self.visit(node.left), right=self.visit(node.right))]
        if mask is not None:
            body = [oir.MaskStmt(body=body, mask=mask, is_loop=ctx.in_while_loop)]
        ctx.add_horizontal_execution(
            oir.HorizontalExecution(
                body=body,
                declarations=[],
            ),
        )
=======
    def visit_ParAssignStmt(
        self, node: gtir.ParAssignStmt, *, mask: oir.Expr = None, ctx: Context, **kwargs: Any
    ) -> Union[None, oir.AssignStmt]:
        stmt = oir.AssignStmt(left=self.visit(node.left), right=self.visit(node.right))
        if not kwargs.get("retstmt", False):
            if mask is not None:
                # Wrap inside MaskStmt
                stmt = oir.MaskStmt(body=[stmt], mask=mask)
            ctx.add_horizontal_execution(
                oir.HorizontalExecution(
                    body=[stmt],
                    declarations=[],
                ),
            )
            return None
        else:
            return stmt
>>>>>>> 7cd09465

    def visit_ParAssignStmt(
        self, node: gtir.ParAssignStmt, *, ctx: Context, mask: oir.Expr = None, **kwargs: Any
    ) -> None:
        self._add_assign_stmt(node, ctx, mask)

    def visit_FieldAccess(self, node: gtir.FieldAccess, **kwargs: Any) -> oir.FieldAccess:
        return oir.FieldAccess(
            name=node.name, offset=node.offset, data_index=node.data_index, dtype=node.dtype
        )

    def visit_ScalarAccess(self, node: gtir.ScalarAccess, **kwargs: Any) -> oir.ScalarAccess:
        return oir.ScalarAccess(name=node.name, dtype=node.dtype)

    def visit_Literal(self, node: gtir.Literal, **kwargs: Any) -> oir.Literal:
        return oir.Literal(value=self.visit(node.value), dtype=node.dtype, kind=node.kind)

    def visit_UnaryOp(self, node: gtir.UnaryOp, **kwargs: Any) -> oir.UnaryOp:
        return oir.UnaryOp(op=node.op, expr=self.visit(node.expr))

    def visit_BinaryOp(self, node: gtir.BinaryOp, **kwargs: Any) -> oir.BinaryOp:
        return oir.BinaryOp(op=node.op, left=self.visit(node.left), right=self.visit(node.right))

    def visit_TernaryOp(self, node: gtir.TernaryOp, **kwargs: Any) -> oir.TernaryOp:
        return oir.TernaryOp(
            cond=self.visit(node.cond),
            true_expr=self.visit(node.true_expr),
            false_expr=self.visit(node.false_expr),
        )

    def visit_Cast(self, node: gtir.Cast, **kwargs: Any) -> oir.Cast:
        return oir.Cast(dtype=node.dtype, expr=self.visit(node.expr, **kwargs))

    def visit_FieldDecl(self, node: gtir.FieldDecl, **kwargs: Any) -> oir.FieldDecl:
        return oir.FieldDecl(
            name=node.name, dtype=node.dtype, dimensions=node.dimensions, data_dims=node.data_dims
        )

    def visit_ScalarDecl(self, node: gtir.ScalarDecl, **kwargs: Any) -> oir.ScalarDecl:
        return oir.ScalarDecl(name=node.name, dtype=node.dtype)

    def visit_NativeFuncCall(self, node: gtir.NativeFuncCall, **kwargs: Any) -> oir.NativeFuncCall:
        return oir.NativeFuncCall(
            func=node.func, args=self.visit(node.args), dtype=node.dtype, kind=node.kind
        )

    def visit_FieldIfStmt(
        self, node: gtir.FieldIfStmt, *, mask: oir.Expr = None, ctx: Context, **kwargs: Any
    ) -> None:
        mask_field_decl = _create_mask(ctx, f"mask_{id(node)}", self.visit(node.cond))
        current_mask = oir.FieldAccess(
            name=mask_field_decl.name, offset=CartesianOffset.zero(), dtype=mask_field_decl.dtype
        )
        combined_mask = current_mask
        if mask:
            combined_mask = oir.BinaryOp(op=LogicalOperator.AND, left=mask, right=combined_mask)
        self.visit(node.true_branch.body, ctx=ctx, mask=combined_mask)

        if node.false_branch:
            combined_mask = oir.UnaryOp(op=UnaryOperator.NOT, expr=current_mask)
            if mask:
                combined_mask = oir.BinaryOp(op=LogicalOperator.AND, left=mask, right=combined_mask)
            self.visit(
                node.false_branch.body,
                ctx=ctx,
                mask=combined_mask,
            )

    # For now we represent ScalarIf (and FieldIf) both as masks on the HorizontalExecution.
    # This is not meant to be set in stone...
    def visit_ScalarIfStmt(
        self, node: gtir.ScalarIfStmt, *, mask: oir.Expr = None, ctx: Context, **kwargs: Any
    ) -> None:
        current_mask = self.visit(node.cond)
        combined_mask = current_mask
        if mask:
            combined_mask = oir.BinaryOp(op=LogicalOperator.AND, left=mask, right=current_mask)

        self.visit(node.true_branch.body, ctx=ctx, mask=combined_mask)
        if node.false_branch:
            combined_mask = oir.UnaryOp(op=UnaryOperator.NOT, expr=current_mask)
            if mask:
                combined_mask = oir.BinaryOp(op=LogicalOperator.AND, left=mask, right=combined_mask)
            self.visit(
                node.false_branch.body,
                ctx=ctx,
                mask=combined_mask,
            )

    def visit_HorizontalMask(self, node: gtir.HorizontalMask) -> oir.HorizontalMask:
        return oir.HorizontalMask(i=node.i, j=node.j)

    def visit_HorizontalRegion(
        self, node: gtir.HorizontalRegion, *, mask: oir.Expr = None, ctx: Context, **kwargs: Any
    ) -> None:
        current_mask = self.visit(node.mask)
        combined_mask = (
            oir.BinaryOf(op=LogicalOperator.AND, left=mask, right=current_mask)
            if mask
            else current_mask
        )
        return self.visit(node.block.body, mask=combined_mask, ctx=ctx)

    def visit_While(
        self, node: gtir.ScalarIfStmt, *, mask: oir.Expr = None, ctx: Context, **kwargs: Any
    ) -> None:
        current_mask = self.visit(node.cond)
        combined_mask = current_mask
        if mask:
            combined_mask = oir.BinaryOp(op=LogicalOperator.AND, left=mask, right=current_mask)

        ctx.in_while_loop = True
        self.visit(node.body, mask=combined_mask, ctx=ctx)
        ctx.in_while_loop = False

    def visit_Interval(self, node: gtir.Interval, **kwargs: Any) -> oir.Interval:
        return oir.Interval(
            start=self.visit(node.start),
            end=self.visit(node.end),
        )

    def visit_VerticalLoop(
        self, node: gtir.VerticalLoop, *, ctx: Context, **kwargs: Any
    ) -> oir.VerticalLoop:
        self.visit(node.body, ctx=ctx)

        for temp in node.temporaries:
            ctx.add_decl(
                oir.Temporary(name=temp.name, dtype=temp.dtype, dimensions=temp.dimensions)
            )

        return oir.VerticalLoop(
            loop_order=node.loop_order,
            sections=[
                oir.VerticalLoopSection(
                    interval=self.visit(node.interval, **kwargs),
                    horizontal_executions=ctx.get_horizontal_executions(),
                )
            ],
            caches=[],
        )

    def visit_Stencil(self, node: gtir.Stencil, **kwargs: Any) -> oir.Stencil:
        ctx = self.Context()
        vertical_loops = self.visit(node.vertical_loops, ctx=ctx)
        return oir.Stencil(
            name=node.name,
            params=self.visit(node.params),
            vertical_loops=vertical_loops,
            declarations=ctx.decls,
        )

    def visit_AxisIndex(self, node: gtir.AxisIndex) -> oir.AxisIndex:
        return oir.AxisIndex(axis=node.axis)

    def visit_For(self, node: gtir.For, ctx: Context, **kwargs: Any) -> None:
        ctx.add_horizontal_execution(
            oir.HorizontalExecution(
                body=[
                    oir.For(
                        target_name=node.target.name,
                        start=self.visit(node.start, **kwargs),
                        end=self.visit(node.end, **kwargs),
                        inc=node.inc,
                        body=self.visit(node.body, ctx=ctx, retstmt=True, **kwargs),
                    )
                ],
                declarations=[oir.LocalScalar(name=node.target.name, dtype=node.target.dtype)],
            )
        )<|MERGE_RESOLUTION|>--- conflicted
+++ resolved
@@ -52,14 +52,10 @@
         they attach their result to the Context object.
         """
 
-<<<<<<< HEAD
-        decls: List = field(default_factory=list)
-        horizontal_executions: List = field(default_factory=list)
-        in_while_loop: bool = False
-=======
         def __init__(self):
             self.decls: List[oir.Decl] = []
             self.horizontal_executions: List[List[oir.HorizontalExecution]] = [[]]
+            self.in_while_loop: bool = False
 
         def new_scope(self) -> "GTIRToOIR.Context":
             self.horizontal_executions.append([])
@@ -67,7 +63,6 @@
 
         def get_horizontal_executions(self) -> List[oir.HorizontalExecution]:
             return self.horizontal_executions.pop()
->>>>>>> 7cd09465
 
         def add_decl(self, decl: oir.Decl) -> "GTIRToOIR.Context":
             self.decls.append(decl)
@@ -76,26 +71,11 @@
         def add_horizontal_execution(
             self, horizontal_execution: oir.HorizontalExecution
         ) -> "GTIRToOIR.Context":
+            if not self.horizontal_executions:
+                self.new_scope()
             self.horizontal_executions[-1].append(horizontal_execution)
             return self
 
-<<<<<<< HEAD
-    def _add_assign_stmt(
-        self,
-        node: gtir.ParAssignStmt,
-        ctx: Context,
-        mask: oir.Expr = None,
-    ) -> None:
-        body = [oir.AssignStmt(left=self.visit(node.left), right=self.visit(node.right))]
-        if mask is not None:
-            body = [oir.MaskStmt(body=body, mask=mask, is_loop=ctx.in_while_loop)]
-        ctx.add_horizontal_execution(
-            oir.HorizontalExecution(
-                body=body,
-                declarations=[],
-            ),
-        )
-=======
     def visit_ParAssignStmt(
         self, node: gtir.ParAssignStmt, *, mask: oir.Expr = None, ctx: Context, **kwargs: Any
     ) -> Union[None, oir.AssignStmt]:
@@ -103,7 +83,7 @@
         if not kwargs.get("retstmt", False):
             if mask is not None:
                 # Wrap inside MaskStmt
-                stmt = oir.MaskStmt(body=[stmt], mask=mask)
+                stmt = oir.MaskStmt(body=[stmt], mask=mask, is_loop=ctx.in_while_loop)
             ctx.add_horizontal_execution(
                 oir.HorizontalExecution(
                     body=[stmt],
@@ -113,12 +93,6 @@
             return None
         else:
             return stmt
->>>>>>> 7cd09465
-
-    def visit_ParAssignStmt(
-        self, node: gtir.ParAssignStmt, *, ctx: Context, mask: oir.Expr = None, **kwargs: Any
-    ) -> None:
-        self._add_assign_stmt(node, ctx, mask)
 
     def visit_FieldAccess(self, node: gtir.FieldAccess, **kwargs: Any) -> oir.FieldAccess:
         return oir.FieldAccess(
