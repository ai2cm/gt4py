# -*- coding: utf-8 -*-
#
# GT4Py - GridTools4Py - GridTools for Python
#
# Copyright (c) 2014-2020, ETH Zurich
# All rights reserved.
#
# This file is part the GT4Py project and the GridTools framework.
# GT4Py is free software: you can redistribute it and/or modify it under
# the terms of the GNU General Public License as published by the
# Free Software Foundation, either version 3 of the License, or any later
# version. See the LICENSE.txt file at the top-level directory of this
# distribution for a copy of the license or check <https://www.gnu.org/licenses/>.
#
# SPDX-License-Identifier: GPL-3.0-or-later

import ast
import inspect
import numbers
import textwrap
import types
from typing import Any, Dict, List, Optional, Tuple, Union

import gt4py.gtscript as gtscript
from gt4py.utils import NOTHING

from .nodes import *


# --- Definition IR ---
DEFAULT_LAYOUT_ID = "_default_layout_id_"


class AxisIntervalParser(ast.NodeVisitor):
    """Replaces usage of gt4py.ir.utils.make_axis_interval.

    This should be moved to gt4py.frontend.gtscript_frontend when AST2IRVisitor
    is removed.
    """

    @classmethod
    def apply(
        cls,
        node: Union[ast.Slice, ast.Ellipsis, ast.Subscript],
        axis_name: str,
        context: Optional[dict] = None,
        loc: Optional[Location] = None,
    ) -> AxisInterval:
        parser = cls(axis_name, context, loc)

        if isinstance(node, ast.Ellipsis):
            interval = AxisInterval.full_interval()
            interval.loc = loc
            return interval

        if isinstance(node, ast.Subscript):
            slice_node = node.slice
        else:
            if not isinstance(node, ast.Slice):
                raise TypeError("Requires Slice node")
            slice_node = node

        start = parser.visit(slice_node.lower)
        end = parser.visit(slice_node.upper)
        return AxisInterval(start=start, end=end, loc=loc)

    def __init__(
        self,
        axis_name: str,
        context: Optional[dict] = None,
        loc: Optional[Location] = None,
    ):
        self.axis_name = axis_name
        self.context = context or dict()
        self.loc = loc

        # initialize possible exceptions
        self.interval_error = ValueError(
            f"Invalid 'interval' specification at line {loc.line} (column {loc.column})"
        )

    @staticmethod
    def make_axis_bound(offset: int, loc: Location = None) -> AxisBound:
        return AxisBound(
            level=LevelMarker.START if offset >= 0 else LevelMarker.END,
            offset=offset,
            loc=loc,
        )

    def visit_Name(self, node: ast.Name) -> AxisBound:
        symbol = node.id
        if symbol in self.context:
            value = self.context[symbol]
            if isinstance(value, gtscript._AxisSplitter):
                if value.axis != self.axis_name:
                    raise self.interval_error
                offset = value.offset
            elif isinstance(value, int):
                offset = value
            else:
                raise self.interval_error
            return self.make_axis_bound(offset, self.loc)
        else:
            return AxisBound(level=VarRef(name=symbol), loc=self.loc)

    def visit_Constant(self, node: ast.Constant) -> AxisBound:
        if node.value is not None:
            if isinstance(node.value, gtscript._AxisSplitter):
                if node.value.axis != self.axis_name:
                    raise self.interval_error
                offset = node.value.offset
            elif isinstance(node.value, int):
                offset = node.value
            else:
                raise self.interval_error
            return self.make_axis_bound(offset, self.loc)
        else:
            return AxisBound(level=LevelMarker.END, offset=0, loc=self.loc)

    def visit_NameConstant(self, node: ast.NameConstant) -> AxisBound:
        """Python < 3.8 uses ast.NameConstant for 'None'."""
        if node.value is not None:
            raise self.interval_error
        else:
            return AxisBound(level=LevelMarker.END, offset=0, loc=self.loc)

    def visit_Num(self, node: ast.Num) -> AxisBound:
        """Equivalent to visit_Constant. Required for Python < 3.8."""
        return self.make_axis_bound(node.n, self.loc)

    def visit_BinOp(self, node: ast.BinOp) -> AxisBound:
        left = self.visit(node.left)
        right = self.visit(node.right)

        if isinstance(node.op, ast.Add):
            op = lambda x, y: x + y
        elif isinstance(node.op, ast.Sub):
            op = lambda x, y: x - y
        elif isinstance(node.op, ast.Mult):
            if left.level != right.level or not isinstance(left.level, LevelMarker):
                raise self.interval_error
            op = lambda x, y: x * y
        else:
            raise self.interval_error

        if right.level == LevelMarker.END:
            level = LevelMarker.END
        else:
            level = left.level

        return AxisBound(level=level, offset=op(left.offset, right.offset), loc=self.loc)

    def visit_UnaryOp(self, node: ast.UnaryOp) -> AxisBound:
        axis_bound = self.visit(node.operand)
        level = axis_bound.level
        offset = axis_bound.offset
        if isinstance(node.op, ast.USub):
            new_level = LevelMarker.END if level == LevelMarker.START else LevelMarker.START
            return AxisBound(level=new_level, offset=-offset, loc=self.loc)
        else:
            raise self.interval_error

        return AxisBound(level=LevelMarker.END, offset=0, loc=self.loc)

    def visit_Subscript(self, node: ast.Subscript) -> AxisBound:
        if node.value.id != self.axis_name:
            raise self.interval_error

        if not isinstance(node.slice, ast.Index):
            raise self.interval_error

        return self.visit(node.slice.value)


parse_interval_node = AxisIntervalParser.apply


def make_expr(value):
    if isinstance(value, Expr):
        result = value
    elif isinstance(value, numbers.Number):
        data_type = DataType.from_dtype(np.dtype(type(value)))
        result = ScalarLiteral(value=value, data_type=data_type)
    else:
        raise ValueError("Invalid expression value '{}'".format(value))
    return result


def make_field_decl(
    name: str,
    dtype=np.float_,
    masked_axes=None,
    is_api=True,
    layout_id=DEFAULT_LAYOUT_ID,
    loc=None,
    *,
    axes_dict=None,
):
    axes_dict = axes_dict or {ax.name: ax for ax in Domain.LatLonGrid().axes}
    masked_axes = masked_axes or []
    return FieldDecl(
        name=name,
        data_type=DataType.from_dtype(dtype),
        axes=[name for name, axis in axes_dict.items() if name not in masked_axes],
        is_api=is_api,
        layout_id=layout_id,
        loc=loc,
    )


def make_field_ref(name: str, offset=(0, 0, 0), *, axes_names=None):
    axes_names = axes_names or [ax.name for ax in Domain.LatLonGrid().axes]
    offset = {axes_names[i]: value for i, value in enumerate(offset) if value is not None}
    return FieldRef(name=name, offset=offset)


def make_api_signature(args_list: list):
    api_signature = []
    for item in args_list:
        if isinstance(item, str):
            api_signature.append(ArgumentInfo(name=item, is_keyword=False, default=None))
        elif isinstance(item, tuple):
            api_signature.append(
                ArgumentInfo(
                    name=item[0],
                    is_keyword=item[1] if len(item) > 1 else False,
                    default=item[2] if len(item) > 2 else None,
                )
            )
        else:
            assert isinstance(item, ArgumentInfo), "Invalid api_signature"
    return api_signature


# --- Implementation IR ---
def make_field_accessor(name: str, intent=False, extent=((0, 0), (0, 0), (0, 0))):
    if not isinstance(intent, AccessIntent):
        assert isinstance(intent, bool)
        intent = AccessIntent.READ_WRITE if intent else AccessIntent.READ_ONLY
<<<<<<< HEAD
    return FieldAccessor(symbol=name, intent=intent, extent=Extent(extent))

    # Apply blocks and decls


def make_stage(
    stage_func,
    compute_extent: list = None,
    fields_with_access: dict = None,
    parameters: dict = None,
    local_symbols: dict = None,
    externals: dict = None,
    *,
    domain: Domain = None,
):
    compute_extent = Extent(compute_extent or [(0, 0), (0, 0), (0, 0)])
    computations = make_computations(
        stage_func,
        fields=fields_with_access,
        parameters=parameters,
        local_symbols=local_symbols,
        externals=externals,
        domain=domain,
    )

    # Signature convention:
    #   - regular args are fields
    #   - kwonly args are parameters
    ast_root = ast.parse(textwrap.dedent(inspect.getsource(stage_func)))
    func_ast = ast_root.body[0]
    accessors = []
    for arg in func_ast.args.args:
        name = arg.arg
        is_read_write, extent = fields_with_access[name]
        accessors.append(make_field_accessor(name, is_read_write, extent))

    for arg in func_ast.args.kwonlyargs:
        name = arg.arg
        accessors.append(ParameterAccessor(symbol=name))
    local_symbols = (
        {
            key: VarDecl(name=key, data_type=DataType.from_dtype(value), length=0, is_api=False)
            for key, value in local_symbols.items()
        }
        if local_symbols
        else {}
    )
    apply_blocks = [
        ApplyBlock(
            interval=computation.interval, body=computation.body, local_symbols=local_symbols
        )
        for computation in computations
    ]

    stage = Stage(
        name=func_ast.name,
        accessors=accessors,
        apply_blocks=apply_blocks,
        compute_extent=compute_extent,
    )

    return stage


def make_multi_stage(name: str, iteration_order: IterationOrder, stages: list):
    groups = []
    for grouped_stages in stages:
        grouped_stages = gt_utils.listify(grouped_stages)
        groups.append(StageGroup(stages=grouped_stages))
    multi_stage = MultiStage(name=name, iteration_order=iteration_order, groups=groups)
    return multi_stage


def make_implementation(
    name: str,
    args_list: list,
    fields_with_description: dict,
    parameters_with_type: dict,
    multi_stages: list,
    domain=None,
    k_axis_splitters=None,
    externals=None,
    sources=None,
):
    from gt4py.analysis.passes import DataTypePass

    api_signature = make_api_signature(args_list)

    domain = domain or Domain.LatLonGrid()
    # if k_axis_splitters is not None:
    #     # Assume: ["var_name"] or  [("var_name", index)]
    #     refs = []
    #     for item in k_axis_splitters:
    #         if isinstance(item, tuple):
    #             refs.append(VarRef(name=item[0], index=Index([item[1]])))
    #         else:
    #             refs.append(VarRef(name=item))
    #     axis_splitters = {domain.sequential_axis.name: refs}
    # else:
    #     axis_splitters = {}
    axis_splitters = None

    fields_decls = {}
    fields_extents = {}
    for field_name, description in fields_with_description.items():
        extent = description.pop("extent", Extent.zeros())
        description.setdefault("layout_id", repr(extent))
        fields_extents[field_name] = Extent(extent)
        fields_decls[field_name] = make_field_decl(name=field_name, **description)

    parameter_decls = {}
    for key, value in parameters_with_type.items():
        if isinstance(value, tuple):
            assert len(value) == 2
            data_type = value[0]
            length = value[1]
        else:
            data_type = value
            length = 0
        parameter_decls[key] = VarDecl(
            name=key, data_type=DataType.from_dtype(data_type), length=length, is_api=True
        )

    implementation = StencilImplementation(
        name=name,
        api_signature=api_signature,
        domain=domain,
        axis_splitters_var=axis_splitters,
        fields=fields_decls,
        parameters=parameter_decls,
        multi_stages=multi_stages,
        fields_extents=fields_extents,
        externals=externals,
        sources=sources,
    )
    #
    data_type_visitor = DataTypePass.CollectDataTypes()
    data_type_visitor(implementation)

    return implementation


class AST2IRVisitor(ast.NodeVisitor):
    @classmethod
    def apply(
        cls,
        stage_func,
        fields: dict = None,
        parameters: dict = None,
        local_symbols: dict = None,
        externals: dict = None,
        *,
        domain: Domain = None,
        extra_temp_decls: dict = None,
    ):
        return cls(
            fields,
            parameters,
            local_symbols,
            externals,
            domain=domain,
            extra_temp_decls=extra_temp_decls,
        )(ast.parse(textwrap.dedent(inspect.getsource(stage_func))))

    def __init__(
        self,
        fields: dict,
        parameters: dict,
        local_symbols: dict,
        externals: dict,
        *,
        domain: Domain,
        extra_temp_decls: dict,
    ):
        fields = fields or {}
        parameters = parameters or {}
        assert all(isinstance(name, str) for name in parameters.keys())
        local_symbols = local_symbols or {}
        assert all(isinstance(name, str) for name in local_symbols.keys()) and all(
            isinstance(value, (type, np.dtype)) for value in local_symbols.values()
        )
        externals = externals or {}
        assert all(isinstance(name, str) for name in externals.keys())

        self.fields = fields
        self.parameters = parameters
        self.local_symbols = local_symbols
        self.externals = externals
        self.domain = domain or Domain.LatLonGrid()
        self.extra_temp_decls = extra_temp_decls or {}

    def __call__(self, ast_root: ast.AST):
        assert (
            isinstance(ast_root, ast.Module)
            and "body" in ast_root._fields
            and len(ast_root.body) == 1
            and isinstance(ast_root.body[0], ast.FunctionDef)
        )
        func_ast = ast_root.body[0]
        computations = self.visit(func_ast)

        return computations

    def _is_field(self, name: str):
        return name in self.fields

    def _is_parameter(self, name: str):
        return name in self.parameters

    def _is_local_symbol(self, name: str):
        return name in self.local_symbols

    def _is_external(self, name: str):
        return name in self.externals

    def _is_known(self, name: str):
        return (
            self._is_field(name)
            or self._is_parameter(name)
            or self._is_local_symbol(name)
            or self._is_external(name)
        )

    def _get_qualified_name(self, node: ast.AST, *, joiner="."):
        if isinstance(node, ast.Name):
            result = node.id
        elif isinstance(node, ast.Attribute):
            prefix = self._get_qualified_name(node.value)
            result = joiner.join([prefix, node.attr])
        else:
            result = None

        return result

    def visit_Raise(self):
        return InvalidBranch()

    # -- Literal nodes --
    def visit_Num(self, node: ast.Num) -> numbers.Number:
        value = node.n
        return value

    def visit_Tuple(self, node: ast.Tuple) -> tuple:
        value = tuple(self.visit(elem) for elem in node.elts)
        return value

    def visit_NameConstant(self, node: ast.NameConstant):
        value = BuiltinLiteral(value=Builtin[str(node.value).upper()])
        return value

    # -- Symbol nodes --
    def visit_Attribute(self, node: ast.Attribute):
        qualified_name = self._get_qualified_name(node)
        return self.visit(ast.Name(id=qualified_name, ctx=node.ctx))

    def visit_Name(self, node: ast.Name) -> Ref:
        symbol = node.id
        if self._is_field(symbol):
            result = FieldRef(
                name=symbol,
                offset={axis: value for axis, value in zip(self.domain.axes_names, (0, 0, 0))},
            )
        elif self._is_parameter(symbol):
            result = VarRef(name=symbol)
        elif self._is_local_symbol(symbol):
            result = VarRef(name=symbol)
        elif self._is_external(symbol):
            result = make_expr(self.externals[symbol])
        else:
            assert False, "Missing '{}' symbol definition".format(symbol)

        return result

    def visit_Index(self, node: ast.Index):
        index = self.visit(node.value)
        return index

    def visit_Subscript(self, node: ast.Subscript):
        assert isinstance(node.ctx, (ast.Load, ast.Store))
        index = self.visit(node.slice)
        result = self.visit(node.value)
        if isinstance(result, VarRef):
            result.index = index
        else:
            result.offset = {axis.name: value for axis, value in zip(self.domain.axes, index)}

        return result

    # -- Expressions nodes --
    def visit_UnaryOp(self, node: ast.UnaryOp):
        op = self.visit(node.op)
        arg = self.visit(node.operand)
        if isinstance(arg, numbers.Number):
            result = eval("{op}{arg}".format(op=op.python_symbol, arg=arg))
        else:
            result = UnaryOpExpr(op=op, arg=arg)

        return result

    def visit_UAdd(self, node: ast.UAdd) -> UnaryOperator:
        return UnaryOperator.POS

    def visit_USub(self, node: ast.USub) -> UnaryOperator:
        return UnaryOperator.NEG

    def visit_Not(self, node: ast.Not) -> UnaryOperator:
        return UnaryOperator.NOT

    def visit_BinOp(self, node: ast.BinOp) -> BinOpExpr:
        op = self.visit(node.op)
        rhs = make_expr(self.visit(node.right))
        lhs = make_expr(self.visit(node.left))
        result = BinOpExpr(op=op, lhs=lhs, rhs=rhs)

        return result

    def visit_Add(self, node: ast.Add) -> BinaryOperator:
        return BinaryOperator.ADD

    def visit_Sub(self, node: ast.Sub) -> BinaryOperator:
        return BinaryOperator.SUB

    def visit_Mult(self, node: ast.Mult) -> BinaryOperator:
        return BinaryOperator.MUL

    def visit_Div(self, node: ast.Div) -> BinaryOperator:
        return BinaryOperator.DIV

    def visit_Pow(self, node: ast.Pow) -> BinaryOperator:
        return BinaryOperator.POW

    def visit_And(self, node: ast.And) -> BinaryOperator:
        return BinaryOperator.AND

    def visit_Or(self, node: ast.And) -> BinaryOperator:
        return BinaryOperator.OR

    def visit_Eq(self, node: ast.Eq) -> BinaryOperator:
        return BinaryOperator.EQ

    def visit_NotEq(self, node: ast.NotEq) -> BinaryOperator:
        return BinaryOperator.NE

    def visit_Lt(self, node: ast.Lt) -> BinaryOperator:
        return BinaryOperator.LT

    def visit_LtE(self, node: ast.LtE) -> BinaryOperator:
        return BinaryOperator.LE

    def visit_Gt(self, node: ast.Gt) -> BinaryOperator:
        return BinaryOperator.GT

    def visit_GtE(self, node: ast.GtE) -> BinaryOperator:
        return BinaryOperator.GE

    def visit_BoolOp(self, node: ast.BoolOp) -> BinOpExpr:
        op = self.visit(node.op)
        lhs = make_expr(self.visit(node.values[0]))
        args = [lhs]

        assert len(node.values) >= 2
        rhs = make_expr(self.visit(node.values[-1]))
        args.append(rhs)

        for i in range(len(node.values) - 2, 0, -1):
            lhs = make_expr(self.visit(node.values[i]))
            rhs = BinOpExpr(op=op, lhs=lhs, rhs=rhs)
            args.append(lhs)

        result = BinOpExpr(op=op, lhs=lhs, rhs=rhs)

        return result

    def visit_Compare(self, node: ast.Compare) -> BinOpExpr:
        lhs = make_expr(self.visit(node.left))
        args = [lhs]

        assert len(node.comparators) >= 1
        op = self.visit(node.ops[-1])
        rhs = make_expr(self.visit(node.comparators[-1]))
        args.append(rhs)

        for i in range(len(node.comparators) - 2, -1, -1):
            lhs = make_expr(self.visit(node.values[i]))
            rhs = BinOpExpr(op=op, lhs=lhs, rhs=rhs)
            op = self.visit(node.ops[i])
            args.append(lhs)

        result = BinOpExpr(op=op, lhs=lhs, rhs=rhs)

        return result

    def visit_IfExp(self, node: ast.IfExp) -> TernaryOpExpr:
        result = TernaryOpExpr(
            condition=make_expr(self.visit(node.test)),
            then_expr=make_expr(self.visit(node.body)),
            else_expr=make_expr(self.visit(node.orelse)),
        )

        return result

    def visit_If(self, node: ast.If) -> If:

        condition_value = gt_utils.meta.ast_eval(node.test, self.externals, default=NOTHING)
        if condition_value is not NOTHING:
            # Compile-time evaluation
            stmts = []
            if condition_value:
                for stmt in node.body:
                    stmts.extend(gt_utils.listify(self.visit(stmt)))
            elif node.orelse:
                for stmt in node.orelse:
                    stmts.extend(gt_utils.listify(self.visit(stmt)))
            result = stmts
        else:
            # run-time evaluation
            main_stmts = []
            for stmt in node.body:
                main_stmts.extend(gt_utils.listify(self.visit(stmt)))
            assert all(isinstance(item, Statement) for item in main_stmts)

            else_stmts = []
            if node.orelse:
                for stmt in node.orelse:
                    else_stmts.extend(gt_utils.listify(self.visit(stmt)))
                assert all(isinstance(item, Statement) for item in else_stmts)

            result = If(
                condition=make_expr(self.visit(node.test)),
                main_body=BlockStmt(stmts=main_stmts),
                else_body=BlockStmt(stmts=else_stmts) if else_stmts else None,
            )

        return result

    # -- Statement nodes --
    def visit_Assign(self, node: ast.Assign) -> list:
        result = []

        # assert len(node.targets) == 1
        # Create decls for temporary fields
        target = []
        for t in node.targets[0].elts if isinstance(node.targets[0], ast.Tuple) else node.targets:
            if isinstance(t, ast.Name) and not self._is_known(t.id):
                field_decl = FieldDecl(
                    name=t.id,
                    data_type=DataType.AUTO,
                    axes=[ax.name for ax in Domain.LatLonGrid().axes],
                    layout_id=DEFAULT_LAYOUT_ID,
                    is_api=False,
                )
                result.append(field_decl)
                self.fields[field_decl.name] = field_decl

            target.append(self.visit(t))

        value = self.visit(node.value)
        if len(target) == 1:
            value = [make_expr(value)]
        else:
            value = [make_expr(item) for item in value]

        assert len(target) == len(value)
        for left, right in zip(target, value):
            result.append(Assign(target=left, value=right))

        return result

    def visit_With(self, node: ast.With) -> list:
        assert len(node.items) == 1
        with_item = node.items[0]
        assert with_item.optional_vars is None
        expr = with_item.context_expr
        assert isinstance(expr, ast.Call) and isinstance(expr.func, ast.Attribute)
        assert (
            expr.func.attr == "region"
            and isinstance(expr.func.value, ast.Name)
            and expr.func.value.id == "gt"
        )
        assert (
            len(expr.keywords) == 2
            and expr.keywords[0].arg == "iteration"
            and expr.keywords[1].arg == "k_interval"
        )

        stmts = []
        for stmt in node.body:
            stmts.extend(gt_utils.listify(self.visit(stmt)))

        interval_axis = self.domain.sequential_axis.name
        params = [item.arg for item in expr.keywords]
        iteration = IterationOrder[expr.keywords[params.index("iteration")].value.attr]

        assert len(expr.keywords[params.index("k_interval")].value.elts) == 2

        lower, upper = expr.keywords[params.index("k_interval")].value.elts
        slice_node = ast.Slice(lower=lower, upper=upper)
        interval = parse_interval_node(slice_node, interval_axis)

        result = [
            ComputationBlock(
                interval=interval, iteration_order=iteration, body=BlockStmt(stmts=stmts)
            )
        ]

        return result

    def visit_FunctionDef(self, node: ast.FunctionDef) -> list:
        stmts = []
        for stmt in node.body:
            stmts.extend(gt_utils.listify(self.visit(stmt)))
        if not all(isinstance(item, ComputationBlock) for item in stmts):
            assert all(isinstance(item, Statement) for item in stmts)
            result = [
                ComputationBlock(
                    interval=AxisInterval.full_interval(),
                    iteration_order=IterationOrder.PARALLEL,
                    body=BlockStmt(stmts=stmts),
                )
            ]

        else:
            result = stmts
        return result


make_computations = AST2IRVisitor.apply
=======
    return FieldAccessor(symbol=name, intent=intent, extent=Extent(extent))
>>>>>>> cb82cbc3
<|MERGE_RESOLUTION|>--- conflicted
+++ resolved
@@ -237,534 +237,4 @@
     if not isinstance(intent, AccessIntent):
         assert isinstance(intent, bool)
         intent = AccessIntent.READ_WRITE if intent else AccessIntent.READ_ONLY
-<<<<<<< HEAD
-    return FieldAccessor(symbol=name, intent=intent, extent=Extent(extent))
-
-    # Apply blocks and decls
-
-
-def make_stage(
-    stage_func,
-    compute_extent: list = None,
-    fields_with_access: dict = None,
-    parameters: dict = None,
-    local_symbols: dict = None,
-    externals: dict = None,
-    *,
-    domain: Domain = None,
-):
-    compute_extent = Extent(compute_extent or [(0, 0), (0, 0), (0, 0)])
-    computations = make_computations(
-        stage_func,
-        fields=fields_with_access,
-        parameters=parameters,
-        local_symbols=local_symbols,
-        externals=externals,
-        domain=domain,
-    )
-
-    # Signature convention:
-    #   - regular args are fields
-    #   - kwonly args are parameters
-    ast_root = ast.parse(textwrap.dedent(inspect.getsource(stage_func)))
-    func_ast = ast_root.body[0]
-    accessors = []
-    for arg in func_ast.args.args:
-        name = arg.arg
-        is_read_write, extent = fields_with_access[name]
-        accessors.append(make_field_accessor(name, is_read_write, extent))
-
-    for arg in func_ast.args.kwonlyargs:
-        name = arg.arg
-        accessors.append(ParameterAccessor(symbol=name))
-    local_symbols = (
-        {
-            key: VarDecl(name=key, data_type=DataType.from_dtype(value), length=0, is_api=False)
-            for key, value in local_symbols.items()
-        }
-        if local_symbols
-        else {}
-    )
-    apply_blocks = [
-        ApplyBlock(
-            interval=computation.interval, body=computation.body, local_symbols=local_symbols
-        )
-        for computation in computations
-    ]
-
-    stage = Stage(
-        name=func_ast.name,
-        accessors=accessors,
-        apply_blocks=apply_blocks,
-        compute_extent=compute_extent,
-    )
-
-    return stage
-
-
-def make_multi_stage(name: str, iteration_order: IterationOrder, stages: list):
-    groups = []
-    for grouped_stages in stages:
-        grouped_stages = gt_utils.listify(grouped_stages)
-        groups.append(StageGroup(stages=grouped_stages))
-    multi_stage = MultiStage(name=name, iteration_order=iteration_order, groups=groups)
-    return multi_stage
-
-
-def make_implementation(
-    name: str,
-    args_list: list,
-    fields_with_description: dict,
-    parameters_with_type: dict,
-    multi_stages: list,
-    domain=None,
-    k_axis_splitters=None,
-    externals=None,
-    sources=None,
-):
-    from gt4py.analysis.passes import DataTypePass
-
-    api_signature = make_api_signature(args_list)
-
-    domain = domain or Domain.LatLonGrid()
-    # if k_axis_splitters is not None:
-    #     # Assume: ["var_name"] or  [("var_name", index)]
-    #     refs = []
-    #     for item in k_axis_splitters:
-    #         if isinstance(item, tuple):
-    #             refs.append(VarRef(name=item[0], index=Index([item[1]])))
-    #         else:
-    #             refs.append(VarRef(name=item))
-    #     axis_splitters = {domain.sequential_axis.name: refs}
-    # else:
-    #     axis_splitters = {}
-    axis_splitters = None
-
-    fields_decls = {}
-    fields_extents = {}
-    for field_name, description in fields_with_description.items():
-        extent = description.pop("extent", Extent.zeros())
-        description.setdefault("layout_id", repr(extent))
-        fields_extents[field_name] = Extent(extent)
-        fields_decls[field_name] = make_field_decl(name=field_name, **description)
-
-    parameter_decls = {}
-    for key, value in parameters_with_type.items():
-        if isinstance(value, tuple):
-            assert len(value) == 2
-            data_type = value[0]
-            length = value[1]
-        else:
-            data_type = value
-            length = 0
-        parameter_decls[key] = VarDecl(
-            name=key, data_type=DataType.from_dtype(data_type), length=length, is_api=True
-        )
-
-    implementation = StencilImplementation(
-        name=name,
-        api_signature=api_signature,
-        domain=domain,
-        axis_splitters_var=axis_splitters,
-        fields=fields_decls,
-        parameters=parameter_decls,
-        multi_stages=multi_stages,
-        fields_extents=fields_extents,
-        externals=externals,
-        sources=sources,
-    )
-    #
-    data_type_visitor = DataTypePass.CollectDataTypes()
-    data_type_visitor(implementation)
-
-    return implementation
-
-
-class AST2IRVisitor(ast.NodeVisitor):
-    @classmethod
-    def apply(
-        cls,
-        stage_func,
-        fields: dict = None,
-        parameters: dict = None,
-        local_symbols: dict = None,
-        externals: dict = None,
-        *,
-        domain: Domain = None,
-        extra_temp_decls: dict = None,
-    ):
-        return cls(
-            fields,
-            parameters,
-            local_symbols,
-            externals,
-            domain=domain,
-            extra_temp_decls=extra_temp_decls,
-        )(ast.parse(textwrap.dedent(inspect.getsource(stage_func))))
-
-    def __init__(
-        self,
-        fields: dict,
-        parameters: dict,
-        local_symbols: dict,
-        externals: dict,
-        *,
-        domain: Domain,
-        extra_temp_decls: dict,
-    ):
-        fields = fields or {}
-        parameters = parameters or {}
-        assert all(isinstance(name, str) for name in parameters.keys())
-        local_symbols = local_symbols or {}
-        assert all(isinstance(name, str) for name in local_symbols.keys()) and all(
-            isinstance(value, (type, np.dtype)) for value in local_symbols.values()
-        )
-        externals = externals or {}
-        assert all(isinstance(name, str) for name in externals.keys())
-
-        self.fields = fields
-        self.parameters = parameters
-        self.local_symbols = local_symbols
-        self.externals = externals
-        self.domain = domain or Domain.LatLonGrid()
-        self.extra_temp_decls = extra_temp_decls or {}
-
-    def __call__(self, ast_root: ast.AST):
-        assert (
-            isinstance(ast_root, ast.Module)
-            and "body" in ast_root._fields
-            and len(ast_root.body) == 1
-            and isinstance(ast_root.body[0], ast.FunctionDef)
-        )
-        func_ast = ast_root.body[0]
-        computations = self.visit(func_ast)
-
-        return computations
-
-    def _is_field(self, name: str):
-        return name in self.fields
-
-    def _is_parameter(self, name: str):
-        return name in self.parameters
-
-    def _is_local_symbol(self, name: str):
-        return name in self.local_symbols
-
-    def _is_external(self, name: str):
-        return name in self.externals
-
-    def _is_known(self, name: str):
-        return (
-            self._is_field(name)
-            or self._is_parameter(name)
-            or self._is_local_symbol(name)
-            or self._is_external(name)
-        )
-
-    def _get_qualified_name(self, node: ast.AST, *, joiner="."):
-        if isinstance(node, ast.Name):
-            result = node.id
-        elif isinstance(node, ast.Attribute):
-            prefix = self._get_qualified_name(node.value)
-            result = joiner.join([prefix, node.attr])
-        else:
-            result = None
-
-        return result
-
-    def visit_Raise(self):
-        return InvalidBranch()
-
-    # -- Literal nodes --
-    def visit_Num(self, node: ast.Num) -> numbers.Number:
-        value = node.n
-        return value
-
-    def visit_Tuple(self, node: ast.Tuple) -> tuple:
-        value = tuple(self.visit(elem) for elem in node.elts)
-        return value
-
-    def visit_NameConstant(self, node: ast.NameConstant):
-        value = BuiltinLiteral(value=Builtin[str(node.value).upper()])
-        return value
-
-    # -- Symbol nodes --
-    def visit_Attribute(self, node: ast.Attribute):
-        qualified_name = self._get_qualified_name(node)
-        return self.visit(ast.Name(id=qualified_name, ctx=node.ctx))
-
-    def visit_Name(self, node: ast.Name) -> Ref:
-        symbol = node.id
-        if self._is_field(symbol):
-            result = FieldRef(
-                name=symbol,
-                offset={axis: value for axis, value in zip(self.domain.axes_names, (0, 0, 0))},
-            )
-        elif self._is_parameter(symbol):
-            result = VarRef(name=symbol)
-        elif self._is_local_symbol(symbol):
-            result = VarRef(name=symbol)
-        elif self._is_external(symbol):
-            result = make_expr(self.externals[symbol])
-        else:
-            assert False, "Missing '{}' symbol definition".format(symbol)
-
-        return result
-
-    def visit_Index(self, node: ast.Index):
-        index = self.visit(node.value)
-        return index
-
-    def visit_Subscript(self, node: ast.Subscript):
-        assert isinstance(node.ctx, (ast.Load, ast.Store))
-        index = self.visit(node.slice)
-        result = self.visit(node.value)
-        if isinstance(result, VarRef):
-            result.index = index
-        else:
-            result.offset = {axis.name: value for axis, value in zip(self.domain.axes, index)}
-
-        return result
-
-    # -- Expressions nodes --
-    def visit_UnaryOp(self, node: ast.UnaryOp):
-        op = self.visit(node.op)
-        arg = self.visit(node.operand)
-        if isinstance(arg, numbers.Number):
-            result = eval("{op}{arg}".format(op=op.python_symbol, arg=arg))
-        else:
-            result = UnaryOpExpr(op=op, arg=arg)
-
-        return result
-
-    def visit_UAdd(self, node: ast.UAdd) -> UnaryOperator:
-        return UnaryOperator.POS
-
-    def visit_USub(self, node: ast.USub) -> UnaryOperator:
-        return UnaryOperator.NEG
-
-    def visit_Not(self, node: ast.Not) -> UnaryOperator:
-        return UnaryOperator.NOT
-
-    def visit_BinOp(self, node: ast.BinOp) -> BinOpExpr:
-        op = self.visit(node.op)
-        rhs = make_expr(self.visit(node.right))
-        lhs = make_expr(self.visit(node.left))
-        result = BinOpExpr(op=op, lhs=lhs, rhs=rhs)
-
-        return result
-
-    def visit_Add(self, node: ast.Add) -> BinaryOperator:
-        return BinaryOperator.ADD
-
-    def visit_Sub(self, node: ast.Sub) -> BinaryOperator:
-        return BinaryOperator.SUB
-
-    def visit_Mult(self, node: ast.Mult) -> BinaryOperator:
-        return BinaryOperator.MUL
-
-    def visit_Div(self, node: ast.Div) -> BinaryOperator:
-        return BinaryOperator.DIV
-
-    def visit_Pow(self, node: ast.Pow) -> BinaryOperator:
-        return BinaryOperator.POW
-
-    def visit_And(self, node: ast.And) -> BinaryOperator:
-        return BinaryOperator.AND
-
-    def visit_Or(self, node: ast.And) -> BinaryOperator:
-        return BinaryOperator.OR
-
-    def visit_Eq(self, node: ast.Eq) -> BinaryOperator:
-        return BinaryOperator.EQ
-
-    def visit_NotEq(self, node: ast.NotEq) -> BinaryOperator:
-        return BinaryOperator.NE
-
-    def visit_Lt(self, node: ast.Lt) -> BinaryOperator:
-        return BinaryOperator.LT
-
-    def visit_LtE(self, node: ast.LtE) -> BinaryOperator:
-        return BinaryOperator.LE
-
-    def visit_Gt(self, node: ast.Gt) -> BinaryOperator:
-        return BinaryOperator.GT
-
-    def visit_GtE(self, node: ast.GtE) -> BinaryOperator:
-        return BinaryOperator.GE
-
-    def visit_BoolOp(self, node: ast.BoolOp) -> BinOpExpr:
-        op = self.visit(node.op)
-        lhs = make_expr(self.visit(node.values[0]))
-        args = [lhs]
-
-        assert len(node.values) >= 2
-        rhs = make_expr(self.visit(node.values[-1]))
-        args.append(rhs)
-
-        for i in range(len(node.values) - 2, 0, -1):
-            lhs = make_expr(self.visit(node.values[i]))
-            rhs = BinOpExpr(op=op, lhs=lhs, rhs=rhs)
-            args.append(lhs)
-
-        result = BinOpExpr(op=op, lhs=lhs, rhs=rhs)
-
-        return result
-
-    def visit_Compare(self, node: ast.Compare) -> BinOpExpr:
-        lhs = make_expr(self.visit(node.left))
-        args = [lhs]
-
-        assert len(node.comparators) >= 1
-        op = self.visit(node.ops[-1])
-        rhs = make_expr(self.visit(node.comparators[-1]))
-        args.append(rhs)
-
-        for i in range(len(node.comparators) - 2, -1, -1):
-            lhs = make_expr(self.visit(node.values[i]))
-            rhs = BinOpExpr(op=op, lhs=lhs, rhs=rhs)
-            op = self.visit(node.ops[i])
-            args.append(lhs)
-
-        result = BinOpExpr(op=op, lhs=lhs, rhs=rhs)
-
-        return result
-
-    def visit_IfExp(self, node: ast.IfExp) -> TernaryOpExpr:
-        result = TernaryOpExpr(
-            condition=make_expr(self.visit(node.test)),
-            then_expr=make_expr(self.visit(node.body)),
-            else_expr=make_expr(self.visit(node.orelse)),
-        )
-
-        return result
-
-    def visit_If(self, node: ast.If) -> If:
-
-        condition_value = gt_utils.meta.ast_eval(node.test, self.externals, default=NOTHING)
-        if condition_value is not NOTHING:
-            # Compile-time evaluation
-            stmts = []
-            if condition_value:
-                for stmt in node.body:
-                    stmts.extend(gt_utils.listify(self.visit(stmt)))
-            elif node.orelse:
-                for stmt in node.orelse:
-                    stmts.extend(gt_utils.listify(self.visit(stmt)))
-            result = stmts
-        else:
-            # run-time evaluation
-            main_stmts = []
-            for stmt in node.body:
-                main_stmts.extend(gt_utils.listify(self.visit(stmt)))
-            assert all(isinstance(item, Statement) for item in main_stmts)
-
-            else_stmts = []
-            if node.orelse:
-                for stmt in node.orelse:
-                    else_stmts.extend(gt_utils.listify(self.visit(stmt)))
-                assert all(isinstance(item, Statement) for item in else_stmts)
-
-            result = If(
-                condition=make_expr(self.visit(node.test)),
-                main_body=BlockStmt(stmts=main_stmts),
-                else_body=BlockStmt(stmts=else_stmts) if else_stmts else None,
-            )
-
-        return result
-
-    # -- Statement nodes --
-    def visit_Assign(self, node: ast.Assign) -> list:
-        result = []
-
-        # assert len(node.targets) == 1
-        # Create decls for temporary fields
-        target = []
-        for t in node.targets[0].elts if isinstance(node.targets[0], ast.Tuple) else node.targets:
-            if isinstance(t, ast.Name) and not self._is_known(t.id):
-                field_decl = FieldDecl(
-                    name=t.id,
-                    data_type=DataType.AUTO,
-                    axes=[ax.name for ax in Domain.LatLonGrid().axes],
-                    layout_id=DEFAULT_LAYOUT_ID,
-                    is_api=False,
-                )
-                result.append(field_decl)
-                self.fields[field_decl.name] = field_decl
-
-            target.append(self.visit(t))
-
-        value = self.visit(node.value)
-        if len(target) == 1:
-            value = [make_expr(value)]
-        else:
-            value = [make_expr(item) for item in value]
-
-        assert len(target) == len(value)
-        for left, right in zip(target, value):
-            result.append(Assign(target=left, value=right))
-
-        return result
-
-    def visit_With(self, node: ast.With) -> list:
-        assert len(node.items) == 1
-        with_item = node.items[0]
-        assert with_item.optional_vars is None
-        expr = with_item.context_expr
-        assert isinstance(expr, ast.Call) and isinstance(expr.func, ast.Attribute)
-        assert (
-            expr.func.attr == "region"
-            and isinstance(expr.func.value, ast.Name)
-            and expr.func.value.id == "gt"
-        )
-        assert (
-            len(expr.keywords) == 2
-            and expr.keywords[0].arg == "iteration"
-            and expr.keywords[1].arg == "k_interval"
-        )
-
-        stmts = []
-        for stmt in node.body:
-            stmts.extend(gt_utils.listify(self.visit(stmt)))
-
-        interval_axis = self.domain.sequential_axis.name
-        params = [item.arg for item in expr.keywords]
-        iteration = IterationOrder[expr.keywords[params.index("iteration")].value.attr]
-
-        assert len(expr.keywords[params.index("k_interval")].value.elts) == 2
-
-        lower, upper = expr.keywords[params.index("k_interval")].value.elts
-        slice_node = ast.Slice(lower=lower, upper=upper)
-        interval = parse_interval_node(slice_node, interval_axis)
-
-        result = [
-            ComputationBlock(
-                interval=interval, iteration_order=iteration, body=BlockStmt(stmts=stmts)
-            )
-        ]
-
-        return result
-
-    def visit_FunctionDef(self, node: ast.FunctionDef) -> list:
-        stmts = []
-        for stmt in node.body:
-            stmts.extend(gt_utils.listify(self.visit(stmt)))
-        if not all(isinstance(item, ComputationBlock) for item in stmts):
-            assert all(isinstance(item, Statement) for item in stmts)
-            result = [
-                ComputationBlock(
-                    interval=AxisInterval.full_interval(),
-                    iteration_order=IterationOrder.PARALLEL,
-                    body=BlockStmt(stmts=stmts),
-                )
-            ]
-
-        else:
-            result = stmts
-        return result
-
-
-make_computations = AST2IRVisitor.apply
-=======
-    return FieldAccessor(symbol=name, intent=intent, extent=Extent(extent))
->>>>>>> cb82cbc3
+    return FieldAccessor(symbol=name, intent=intent, extent=Extent(extent))