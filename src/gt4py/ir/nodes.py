# -*- coding: utf-8 -*-
#
# GT4Py - GridTools4Py - GridTools for Python
#
# Copyright (c) 2014-2021, ETH Zurich
# All rights reserved.
#
# This file is part the GT4Py project and the GridTools framework.
# GT4Py is free software: you can redistribute it and/or modify it under
# the terms of the GNU General Public License as published by the
# Free Software Foundation, either version 3 of the License, or any later
# version. See the LICENSE.txt file at the top-level directory of this
# distribution for a copy of the license or check <https://www.gnu.org/licenses/>.
#
# SPDX-License-Identifier: GPL-3.0-or-later

"""
Implementation of the intermediate representations used in GT4Py.

-----------
Definitions
-----------

Empty
    Empty node value (`None` is a valid Python value)

InvalidBranch
    Sentinel value for wrongly build conditional expressions

Builtin enumeration (:class:`Builtin`)
    Named Python constants
    [`NONE`, `FALSE`, `TRUE`]

DataType enumeration (:class:`DataType`)
    Native numeric data types
    [`INVALID`, `AUTO`, `DEFAULT`, `BOOL`,
    `INT8`, `INT16`, `INT32`, `INT64`, `FLOAT32`, `FLOAT64`]

UnaryOperator enumeration (:class:`UnaryOperator`)
    Unary operators
    [`POS`, `NEG`, `NOT`]

BinaryOperator enumeration (:class:`BinaryOperator`)
    Binary operators
    [`ADD`, `SUB`, `MUL`, `DIV`, `POW`, `AND`, `OR`,
    `EQ`, `NE`, `LT`, `LE`, `GT`, `GE`]

NativeFunction enumeration (:class:`NativeFunction`)
    Native function identifier
    [`ABS`, `MAX`, `MIN, `MOD`, `SIN`, `COS`, `TAN`, `ARCSIN`, `ARCCOS`, `ARCTAN`,
    `SQRT`, `EXP`, `LOG`, `ISFINITE`, `ISINF`, `ISNAN`, `FLOOR`, `CEIL`, `TRUNC`]

LevelMarker enumeration (:class:`LevelMarker`)
    Special axis levels
    [`START`, `END`]

IterationOrder enumeration (:class:`IterationOrder`)
    Execution order
    [`BACKWARD`, `PARALLEL`, `FORWARD`]

Index (:class:`gt4py.definitions.Index`)
    Multidimensional integer offset
    [int+]

Extent (:class:`gt4py.definitions.Extent`)
    Multidimensional integer extent
    [(lower: `int`, upper: `int`)+]



-------------
Definition IR
-------------

All nodes have an optional attribute `loc` [`Location(line: int, column: int, scope: str)`]
storing a reference to the piece of source code which originated the node.

 ::

    Axis(name: str)

    Domain(parallel_axes: List[Axis], [sequential_axis: Axis])
        # LatLonGrids -> parallel_axes: ["I", "J"], sequential_axis: "K"

    Literal     = ScalarLiteral(value: Any (should match DataType), data_type: DataType)
                | BuiltinLiteral(value: Builtin)

    Ref         = VarRef(name: str, [index: int])
                | FieldRef(name: str, offset: Dict[str, int | Expr])
                # Horizontal indices must be ints

    NativeFuncCall(func: NativeFunction, args: List[Expr], data_type: DataType)

    Cast(expr: Expr, data_type: DataType)

<<<<<<< HEAD
    AxisIndex(name: str)

    Expr        = Literal | Ref | NativeFuncCall | Cast | AxisIndex | CompositeExpr | InvalidBranch
=======
    AxisIndex(axis: str, data_type: DataType)

    AxisOffset(axis: str, endpt: LevelMarker, offset: int, data_type: DataType)

    Expr        = Literal | Ref | NativeFuncCall | Cast | CompositeExpr | InvalidBranch | AxisIndex | AxisOffset
>>>>>>> a7608cbd

    CompositeExpr   = UnaryOpExpr(op: UnaryOperator, arg: Expr)
                    | BinOpExpr(op: BinaryOperator, lhs: Expr, rhs: Expr)
                    | TernaryOpExpr(condition: Expr, then_expr: Expr, else_expr: Expr)

    Decl        = FieldDecl(name: str, data_type: DataType, axes: List[str],
                            is_api: bool, layout_id: str)
                | VarDecl(name: str, data_type: DataType, length: int,
                          is_api: bool, [init: Literal])

    BlockStmt(stmts: List[Statement])

    Statement   = Decl
                | Assign(target: Ref, value: Expr)
                | If(condition: expr, main_body: BlockStmt, else_body: BlockStmt)
                | For(target: Decl, start: AxisBound | Expr, stop: AxisBound | Expr, body: BlockStmt)
                | HorizontalIf(intervals: Dict[str, Interval], body: BlockStmt)
                | While(condition: expr, body: BlockStmt)
                | BlockStmt

    AxisBound(level: LevelMarker | VarRef, offset: int)
        # bound = level + offset
        # level: LevelMarker = special START or END level
        # level: VarRef = access to `int` or `[int]` variable holding the run-time value of the level
        # offset: int

    AxisInterval(start: AxisBound, end: AxisBound)
        # start is included
        # end is excluded

    ComputationBlock(interval: AxisInterval, iteration_order: IterationOrder, body: BlockStmt)

    ArgumentInfo(name: str, is_keyword: bool, [default: Any])

    StencilDefinition(name: str,
                      domain: Domain,
                      api_signature: List[ArgumentInfo],
                      api_fields: List[FieldDecl],
                      parameters: List[VarDecl],
                      computations: List[ComputationBlock],
                      [externals: Dict[str, Any], sources: Dict[str, str]])


-----------------
Implementation IR
-----------------
 ::

    Accessor    = ParameterAccessor(symbol: str)
                | FieldAccessor(symbol: str, intent: AccessKind, extent: Extent)

    ApplyBlock(interval: AxisInterval,
               local_symbols: Dict[str, VarDecl],
               body: BlockStmt)

    Stage(name: str,
          accessors: List[Accessor],
          apply_blocks: List[ApplyBlock],
          compute_extent: Extent)

    StageGroup(stages: List[Stage])

    MultiStage(name: str, iteration_order: IterationOrder, groups: List[StageGroups])

    StencilImplementation(name: str,
                          api_signature: List[ArgumentInfo],
                          domain: Domain,
                          fields: Dict[str, FieldDecl],
                          parameters: Dict[str, VarDecl],
                          multi_stages: List[MultiStage],
                          fields_extents: Dict[str, Extent],
                          unreferenced: List[str],
                          [axis_splitters_var: str, externals: Dict[str, Any], sources: Dict[str, str]])

"""

import collections
import copy
import enum
import operator
import sys
from typing import Generator, Sequence, Type

import numpy as np

from gt4py import utils as gt_utils
from gt4py.definitions import AccessKind, CartesianSpace, Extent, Index
from gt4py.utils.attrib import Any as Any
from gt4py.utils.attrib import Dict as DictOf
from gt4py.utils.attrib import List as ListOf
from gt4py.utils.attrib import Optional as OptionalOf
from gt4py.utils.attrib import Tuple as TupleOf
from gt4py.utils.attrib import Union as UnionOf
from gt4py.utils.attrib import attribkwclass as attribclass
from gt4py.utils.attrib import attribute, attributes_of


# ---- Foundations ----
class Empty:
    pass


class Node:
    pass


@attribclass
class Location(Node):
    line = attribute(of=int)
    column = attribute(of=int)
    scope = attribute(of=str, default="<source>")

    @classmethod
    def from_ast_node(cls, ast_node, scope="<source>"):
        return cls(line=ast_node.lineno, column=ast_node.col_offset + 1, scope=scope)


# ---- IR: domain ----
@attribclass
class Axis(Node):
    name = attribute(of=str)


@enum.unique
class LevelMarker(enum.Enum):
    START = 0
    END = -1

    def __str__(self):
        return self.name


@attribclass
class Domain(Node):
    parallel_axes = attribute(of=ListOf[Axis])
    sequential_axis = attribute(of=Axis, optional=True)

    @classmethod
    def LatLonGrid(cls):
        return cls(
            parallel_axes=[
                Axis(name=CartesianSpace.Axis.I.name),
                Axis(name=CartesianSpace.Axis.J.name),
            ],
            sequential_axis=Axis(name=CartesianSpace.Axis.K.name),
        )

    @property
    def axes(self):
        result = list(self.parallel_axes)
        if self.sequential_axis:
            result.append(self.sequential_axis)
        return result

    @property
    def axes_names(self):
        return [ax.name for ax in self.axes]

    @property
    def domain_ndims(self):
        return len(self.parallel_axes) + (1 if self.sequential_axis else 0)

    ndims = domain_ndims

    def index(self, axis):
        if isinstance(axis, Axis):
            axis = axis.name
        assert isinstance(axis, str)
        return self.axes_names.index(axis)


# ---- IR: types ----
@enum.unique
class Builtin(enum.Enum):
    NONE = -1
    FALSE = 0
    TRUE = 1

    @classmethod
    def from_value(cls, value):
        if value is None:
            result = cls.NONE
        elif value is True:
            result = cls.TRUE
        elif value is False:
            result = cls.FALSE

        return result

    def __str__(self):
        return self.name


@enum.unique
class DataType(enum.Enum):
    INVALID = -1
    AUTO = 0
    DEFAULT = 1
    BOOL = 10
    INT8 = 11
    INT16 = 12
    INT32 = 14
    INT64 = 18
    FLOAT32 = 104
    FLOAT64 = 108

    def __str__(self):
        return self.name

    @property
    def dtype(self):
        return np.dtype(self.NATIVE_TYPE_TO_NUMPY[self])

    @classmethod
    def from_dtype(cls, py_dtype):
        if isinstance(py_dtype, type):
            py_dtype = np.dtype(py_dtype)
        assert isinstance(py_dtype, np.dtype)
        return cls.NUMPY_TO_NATIVE_TYPE.get(py_dtype.name, cls.INVALID)

    @classmethod
    def merge(cls, *args):
        result = cls(max(arg.value for arg in args))
        return result


DataType.NATIVE_TYPE_TO_NUMPY = {
    DataType.DEFAULT: "float_",
    DataType.BOOL: "bool",
    DataType.INT8: "int8",
    DataType.INT16: "int16",
    DataType.INT32: "int32",
    DataType.INT64: "int64",
    DataType.FLOAT32: "float32",
    DataType.FLOAT64: "float64",
}

DataType.NUMPY_TO_NATIVE_TYPE = {
    value: key for key, value in DataType.NATIVE_TYPE_TO_NUMPY.items() if key != DataType.DEFAULT
}


# ---- IR: expressions ----
class Expr(Node):
    pass


class Literal(Expr):
    pass


class InvalidBranch(Expr):
    pass


@attribclass
class ScalarLiteral(Literal):
    value = attribute(of=Any)  # Potentially an array of numeric structs
    data_type = attribute(of=DataType)
    loc = attribute(of=Location, optional=True)


# @attribclass
# class TupleLiteral(Node):
#     items = attribute(of=TupleOf[Expr])
#
#     @property
#     def length(self):
#         return len(self.items)


@attribclass
class BuiltinLiteral(Literal):
    value = attribute(of=Builtin)
    loc = attribute(of=Location, optional=True)


class Ref(Expr):
    pass


@attribclass
class VarRef(Ref):
    name = attribute(of=str)
    index = attribute(of=int, optional=True)
    loc = attribute(of=Location, optional=True)


@attribclass
class FieldRef(Ref):
    name = attribute(of=str)
    offset = attribute(of=DictOf[str, UnionOf[int, Expr]])
    data_index = attribute(of=ListOf[int], factory=list)
    loc = attribute(of=Location, optional=True)

    @classmethod
    def at_center(cls, name: str, axes: Sequence[str], loc=None):
        return cls(name=name, offset={axis: 0 for axis in axes}, loc=loc)


@attribclass
class Cast(Expr):
    data_type = attribute(of=DataType)
    expr = attribute(of=Expr)
    loc = attribute(of=Location, optional=True)


@attribclass
class AxisIndex(Expr):
    axis = attribute(of=str)
    data_type = attribute(of=DataType, default=DataType.INT32)


<<<<<<< HEAD
=======
@attribclass
class AxisOffset(Expr):
    axis = attribute(of=str)
    endpt = attribute(of=LevelMarker)
    offset = attribute(of=int)
    data_type = attribute(of=DataType, default=DataType.INT32)


>>>>>>> a7608cbd
@enum.unique
class NativeFunction(enum.Enum):
    ABS = 1
    MIN = 2
    MAX = 3
    MOD = 4

    SIN = 5
    COS = 6
    TAN = 7
    ARCSIN = 8
    ARCCOS = 9
    ARCTAN = 10

    SQRT = 11
    EXP = 12
    LOG = 13

    ISFINITE = 14
    ISINF = 15
    ISNAN = 16
    FLOOR = 17
    CEIL = 18
    TRUNC = 19

    @property
    def arity(self):
        return type(self).IR_OP_TO_NUM_ARGS[self]


NativeFunction.IR_OP_TO_NUM_ARGS = {
    NativeFunction.ABS: 1,
    NativeFunction.MIN: 2,
    NativeFunction.MAX: 2,
    NativeFunction.MOD: 2,
    NativeFunction.SIN: 1,
    NativeFunction.COS: 1,
    NativeFunction.TAN: 1,
    NativeFunction.ARCSIN: 1,
    NativeFunction.ARCCOS: 1,
    NativeFunction.ARCTAN: 1,
    NativeFunction.SQRT: 1,
    NativeFunction.EXP: 1,
    NativeFunction.LOG: 1,
    NativeFunction.ISFINITE: 1,
    NativeFunction.ISINF: 1,
    NativeFunction.ISNAN: 1,
    NativeFunction.FLOOR: 1,
    NativeFunction.CEIL: 1,
    NativeFunction.TRUNC: 1,
}


@attribclass
class NativeFuncCall(Expr):
    func = attribute(of=NativeFunction)
    args = attribute(of=ListOf[Expr])
    data_type = attribute(of=DataType)
    loc = attribute(of=Location, optional=True)


class CompositeExpr(Expr):
    pass


@enum.unique
class UnaryOperator(enum.Enum):
    POS = 1
    NEG = 2

    NOT = 11

    @property
    def python_op(self):
        return type(self).IR_OP_TO_PYTHON_OP[self]

    @property
    def python_symbol(self):
        return type(self).IR_OP_TO_PYTHON_SYMBOL[self]


UnaryOperator.IR_OP_TO_PYTHON_OP = {
    UnaryOperator.POS: operator.pos,
    UnaryOperator.NEG: operator.neg,
    UnaryOperator.NOT: operator.not_,
}

UnaryOperator.IR_OP_TO_PYTHON_SYMBOL = {
    UnaryOperator.POS: "+",
    UnaryOperator.NEG: "-",
    UnaryOperator.NOT: "not",
}


@attribclass
class UnaryOpExpr(CompositeExpr):
    op = attribute(of=UnaryOperator)
    arg = attribute(of=Expr)
    loc = attribute(of=Location, optional=True)


@enum.unique
class BinaryOperator(enum.Enum):
    ADD = 1
    SUB = 2
    MUL = 3
    DIV = 4
    POW = 5
    MOD = 6

    AND = 11
    OR = 12

    EQ = 21
    NE = 22
    LT = 23
    LE = 24
    GT = 25
    GE = 26

    @property
    def python_op(self):
        return type(self).IR_OP_TO_PYTHON_OP[self]

    @property
    def python_symbol(self):
        return type(self).IR_OP_TO_PYTHON_SYMBOL[self]


BinaryOperator.IR_OP_TO_PYTHON_OP = {
    BinaryOperator.ADD: operator.add,
    BinaryOperator.SUB: operator.sub,
    BinaryOperator.MUL: operator.mul,
    BinaryOperator.DIV: operator.truediv,
    BinaryOperator.POW: operator.pow,
    BinaryOperator.MOD: operator.mod,
    # BinaryOperator.AND: lambda a, b: a and b,  # non short-circuit emulation
    # BinaryOperator.OR: lambda a, b: a or b,  # non short-circuit emulation
    BinaryOperator.LT: operator.lt,
    BinaryOperator.LE: operator.le,
    BinaryOperator.EQ: operator.eq,
    BinaryOperator.GE: operator.ge,
    BinaryOperator.GT: operator.gt,
    BinaryOperator.NE: operator.ne,
}

BinaryOperator.IR_OP_TO_PYTHON_SYMBOL = {
    BinaryOperator.ADD: "+",
    BinaryOperator.SUB: "-",
    BinaryOperator.MUL: "*",
    BinaryOperator.DIV: "/",
    BinaryOperator.POW: "**",
    BinaryOperator.MOD: "%",
    BinaryOperator.AND: "and",
    BinaryOperator.OR: "or",
    BinaryOperator.LT: "<",
    BinaryOperator.LE: "<=",
    BinaryOperator.EQ: "==",
    BinaryOperator.GE: ">=",
    BinaryOperator.GT: ">",
    BinaryOperator.NE: "!=",
}


@attribclass
class BinOpExpr(CompositeExpr):
    op = attribute(of=BinaryOperator)
    lhs = attribute(of=Expr)
    rhs = attribute(of=Expr)
    loc = attribute(of=Location, optional=True)


@attribclass
class TernaryOpExpr(CompositeExpr):
    condition = attribute(of=Expr)
    then_expr = attribute(of=Expr)
    else_expr = attribute(of=Expr)
    loc = attribute(of=Location, optional=True)


# ---- IR: statements ----
class Statement(Node):
    pass


# @attribclass
# class ExprStmt(Statement):
#     expr = attribute(of=Expr)
#     loc = attribute(of=Location, optional=True)


class Decl(Statement):
    pass


@attribclass
class FieldDecl(Decl):
    name = attribute(of=str)
    data_type = attribute(of=DataType)
    axes = attribute(of=ListOf[str])
    is_api = attribute(of=bool)
    data_dims = attribute(of=ListOf[int], factory=list)
    layout_id = attribute(of=str, default="_default_")
    loc = attribute(of=Location, optional=True)


@attribclass
class VarDecl(Decl):
    name = attribute(of=str)
    data_type = attribute(of=DataType)
    length = attribute(of=int)
    is_api = attribute(of=bool)
    init = attribute(of=Literal, optional=True)
    loc = attribute(of=Location, optional=True)

    @property
    def is_parameter(self):
        return self.is_api

    @property
    def is_scalar(self):
        return self.length == 0


@attribclass
class BlockStmt(Statement):
    stmts = attribute(of=ListOf[Statement])
    loc = attribute(of=Location, optional=True)


@attribclass
class Assign(Statement):
    target = attribute(of=Ref)
    value = attribute(of=Expr)
    loc = attribute(of=Location, optional=True)


@attribclass
class If(Statement):
    condition = attribute(of=Expr)
    main_body = attribute(of=BlockStmt)
    else_body = attribute(of=BlockStmt, optional=True)
    loc = attribute(of=Location, optional=True)


@attribclass
class While(Statement):
    condition = attribute(of=Expr)
    body = attribute(of=BlockStmt)
    loc = attribute(of=Location, optional=True)


# ---- IR: computations ----
@enum.unique
class IterationOrder(enum.Enum):
    BACKWARD = -1
    PARALLEL = 0
    FORWARD = 1

    @property
    def symbol(self):
        if self == self.BACKWARD:
            return "<-"
        elif self == self.PARALLEL:
            return "||"
        elif self == self.FORWARD:
            return "->"

    def __str__(self):
        return self.name

    def __lshift__(self, steps: int):
        return self.cycle(steps=-steps)

    def __rshift__(self, steps: int):
        return self.cycle(steps=steps)


@attribclass
class AxisBound(Node):
    level = attribute(of=UnionOf[LevelMarker, VarRef])
    offset = attribute(of=int, default=0)
    loc = attribute(of=Location, optional=True)


@attribclass
class AxisInterval(Node):
    start = attribute(of=AxisBound)
    end = attribute(of=AxisBound)
    loc = attribute(of=Location, optional=True)

    @classmethod
    def full_interval(cls, order=IterationOrder.PARALLEL):
        if order != IterationOrder.BACKWARD:
            interval = cls(
                start=AxisBound(level=LevelMarker.START, offset=0),
                end=AxisBound(level=LevelMarker.END, offset=0),
            )
        else:
            interval = cls(
                start=AxisBound(level=LevelMarker.END, offset=-1),
                end=AxisBound(level=LevelMarker.START, offset=-1),
            )

        return interval

    @property
    def is_single_index(self) -> bool:
        if not isinstance(self.start, AxisBound) or not isinstance(self.end, AxisBound):
            return False

        return self.start.level == self.end.level and self.start.offset == self.end.offset - 1

    def disjoint_from(self, other: "AxisInterval") -> bool:
        # This made-up constant must be larger than any LevelMarker.offset used
        DOMAIN_SIZE: int = 1000

        def get_offset(bound: AxisBound) -> int:
            return (
                0 + bound.offset if bound.level == LevelMarker.START else sys.maxsize + bound.offset
            )

        self_start = get_offset(self.start)
        self_end = get_offset(self.end)

        other_start = get_offset(other.start)
        other_end = get_offset(other.end)

        return not (self_start <= other_start < self_end) and not (
            other_start <= self_start < other_end
        )


# TODO: Relocate this in the file next to other Statement nodes
# Issue: depends on AxisInterval which is defined below
@attribclass
class For(Statement):
    target = attribute(of=VarDecl)
    start = attribute(of=UnionOf[AxisBound, Expr])
    stop = attribute(of=UnionOf[AxisBound, Expr])
    step = attribute(of=int)
    body = attribute(of=BlockStmt)
    loc = attribute(of=Location, optional=True)


# TODO Find a better place for this in the file.
@attribclass
class HorizontalIf(Statement):
    intervals = attribute(of=DictOf[str, AxisInterval])
    body = attribute(of=BlockStmt)


@attribclass
class ComputationBlock(Node):
    interval = attribute(of=AxisInterval)
    iteration_order = attribute(of=IterationOrder)
    body = attribute(of=BlockStmt)
    loc = attribute(of=Location, optional=True)


@attribclass
class ArgumentInfo(Node):
    name = attribute(of=str)
    is_keyword = attribute(of=bool, default=False)
    default = attribute(of=Any, default=Empty)


@attribclass
class StencilDefinition(Node):
    name = attribute(of=str)
    domain = attribute(of=Domain)
    api_signature = attribute(of=ListOf[ArgumentInfo])
    api_fields = attribute(of=ListOf[FieldDecl])
    parameters = attribute(of=ListOf[VarDecl])
    computations = attribute(of=ListOf[ComputationBlock])
    externals = attribute(of=DictOf[str, Any], optional=True)
    sources = attribute(of=DictOf[str, str], optional=True)
    docstring = attribute(of=str, default="")
    loc = attribute(of=Location, optional=True)


# ---- Implementation IR (IIR) ----
class IIRNode(Node):
    pass


class Accessor(IIRNode):
    pass


@attribclass
class ParameterAccessor(Accessor):
    symbol = attribute(of=str)


@attribclass
class FieldAccessor(Accessor):
    symbol = attribute(of=str)
    intent = attribute(of=AccessKind)
    extent = attribute(of=Extent, default=Extent.zeros())


@attribclass
class ApplyBlock(Node):
    interval = attribute(of=AxisInterval)
    local_symbols = attribute(of=DictOf[str, VarDecl])
    body = attribute(of=BlockStmt)


@attribclass
class Stage(IIRNode):
    name = attribute(of=str)
    accessors = attribute(of=ListOf[Accessor])
    apply_blocks = attribute(of=ListOf[ApplyBlock])
    compute_extent = attribute(of=Extent)


# @enum.unique
# class CacheKind(enum.Enum):
#     PARALLEL = 0
#     LAYERED = 1
#
#
# @enum.unique
# class CachePolicy(enum.Enum):
#     NONE = 0b0
#     FILL = 0b01
#     FLUSH = 0b10
#     FILL_AND_FLUSH = 0b11
#
#     @property
#     def has_fill(self):
#         return self.value & self.FILL
#
#     @property
#     def has_flush(self):
#         return self.value & self.FLUSH
#
#
# @attribclass
# class Cache(IIRNode):
#     field = attribute(of=str)
#     kind = attribute(of=CacheKind)
#     policy = attribute(of=CachePolicy)


@attribclass
class StageGroup(IIRNode):
    stages = attribute(of=ListOf[Stage])


@attribclass
class MultiStage(IIRNode):
    name = attribute(of=str)
    iteration_order = attribute(of=IterationOrder)
    # caches = attribute(of=ListOf[Cache])
    groups = attribute(of=ListOf[StageGroup])


@attribclass
class StencilImplementation(IIRNode):
    name = attribute(of=str)
    api_signature = attribute(of=ListOf[ArgumentInfo])
    domain = attribute(of=Domain)
    fields = attribute(of=DictOf[str, FieldDecl])  # All fields, including temporaries
    parameters = attribute(of=DictOf[str, VarDecl])
    multi_stages = attribute(of=ListOf[MultiStage])
    fields_extents = attribute(of=DictOf[str, Extent])
    unreferenced = attribute(of=ListOf[str], factory=list)
    axis_splitters_var = attribute(of=str, optional=True)
    externals = attribute(of=DictOf[str, Any], optional=True)
    sources = attribute(of=DictOf[str, str], optional=True)
    docstring = attribute(of=str)

    @property
    def has_effect(self):
        """
        Determine whether the stencil modifies any of its arguments.

        Note that the only guarantee of this function is that the stencil has no effect if it returns ``false``. It
        might however return true in cases where the optimization passes were not able to deduce this.
        """
        return self.multi_stages and not all(
            arg_field in self.unreferenced for arg_field in self.arg_fields
        )

    @property
    def arg_fields(self):
        result = [f.name for f in self.fields.values() if f.is_api]
        return result

    @property
    def temporary_fields(self):
        result = [f.name for f in self.fields.values() if not f.is_api]
        return result


# ---- Helpers ----
def iter_attributes(node: Node):
    """
    Yield a tuple of ``(attrib_name, value)`` for each attribute in ``node.attributes``
    that is present on *node*.
    """
    for attrib_name in node.attributes:
        try:
            yield attrib_name, getattr(node, attrib_name)
        except AttributeError:
            pass


class IRNodeVisitor:
    def visit(self, node: Node, **kwargs):
        return self._visit(node, **kwargs)

    def _visit(self, node: Node, **kwargs):
        visitor = self.generic_visit
        if isinstance(node, Node):
            for node_class in node.__class__.__mro__:
                method_name = "visit_" + node_class.__name__
                if hasattr(self, method_name):
                    visitor = getattr(self, method_name)
                    break

        return visitor(node, **kwargs)

    def generic_visit(self, node: Node, **kwargs):
        items = []
        if isinstance(node, (str, bytes, bytearray)):
            pass
        elif isinstance(node, collections.abc.Mapping):
            items = node.items()
        elif isinstance(node, collections.abc.Iterable):
            items = enumerate(node)
        elif isinstance(node, Node):
            items = iter_attributes(node)
        else:
            pass

        for key, value in items:
            self._visit(value, **kwargs)


class IRNodeInspector:
    def visit(self, node: Node):
        return self._visit((), None, node)

    def _visit(self, path: tuple, node_name: str, node):
        visitor = self.generic_visit
        if isinstance(node, Node):
            for node_class in node.__class__.__mro__:
                method_name = "visit_" + node_class.__name__
                if hasattr(self, method_name):
                    visitor = getattr(self, method_name)
                    break

        return visitor(path, node_name, node)

    def generic_visit(self, path: tuple, node_name: str, node: Node):
        items = []
        if isinstance(node, (str, bytes, bytearray)):
            pass
        elif isinstance(node, collections.abc.Mapping):
            items = node.items()
        elif isinstance(node, collections.abc.Iterable):
            items = enumerate(node)
        elif isinstance(node, Node):
            items = iter_attributes(node)
        else:
            pass

        for key, value in items:
            self._visit((*path, node_name), key, value)


class IRNodeMapper:
    def visit(self, node: Node):
        keep_node, new_node = self._visit((), None, node)
        return new_node if keep_node else None

    def _visit(self, path: tuple, node_name: str, node: Node):
        visitor = self.generic_visit
        if isinstance(node, Node):
            for node_class in node.__class__.__mro__:
                method_name = "visit_" + node_class.__name__
                if hasattr(self, method_name):
                    visitor = getattr(self, method_name)
                    break

        return visitor(path, node_name, node)

    def generic_visit(self, path: tuple, node_name: str, node: Node):
        if isinstance(node, (str, bytes, bytearray)):
            return True, node
        elif isinstance(node, collections.abc.Iterable):
            if isinstance(node, collections.abc.Mapping):
                items = node.items()
            else:
                items = enumerate(node)
            setattr_op = operator.setitem
            delattr_op = operator.delitem
        elif isinstance(node, Node):
            items = iter_attributes(node)
            setattr_op = setattr
            delattr_op = delattr
        else:
            return True, node

        del_items = []
        for key, old_value in items:
            keep_item, new_value = self._visit((*path, node_name), key, old_value)
            if not keep_item:
                del_items.append(key)
            elif new_value != old_value:
                setattr_op(node, key, new_value)
        for key in reversed(del_items):  # reversed, so that keys remain valid in sequences
            delattr_op(node, key)

        return True, node


class IRNodeDumper(IRNodeMapper):
    @classmethod
    def apply(cls, root_node, *, as_json=False):
        return cls(as_json=as_json)(root_node)

    def __init__(self, as_json: bool):
        self.as_json = as_json

    def __call__(self, node):
        result = self.visit(copy.deepcopy(node))
        if self.as_json:
            result = gt_utils.jsonify(result)
        return result

    def visit_Node(self, path: tuple, node_name: str, node: Node):
        object_name = node.__class__.__name__.split(".")[-1]
        keep_node, new_node = self.generic_visit(path, node_name, node)
        return keep_node, {object_name: new_node.as_dict()}


dump_ir = IRNodeDumper.apply


def iter_nodes_of_type(root_node: Node, node_type: Type) -> Generator[Node, None, None]:
    """Yield an iterator over the nodes of node_type inside root_node in DFS order."""

    def recurse(node: Node) -> Generator[Node, None, None]:
        for key, value in iter_attributes(node):
            if isinstance(node, collections.abc.Iterable):
                if isinstance(node, collections.abc.Mapping):
                    children = node.values()
                else:
                    children = node
            else:
                children = gt_utils.listify(value)

            for value in children:
                if isinstance(value, Node):
                    yield from recurse(value)

            if isinstance(node, node_type):
                yield node

    yield from recurse(root_node)<|MERGE_RESOLUTION|>--- conflicted
+++ resolved
@@ -93,17 +93,11 @@
 
     Cast(expr: Expr, data_type: DataType)
 
-<<<<<<< HEAD
-    AxisIndex(name: str)
-
-    Expr        = Literal | Ref | NativeFuncCall | Cast | AxisIndex | CompositeExpr | InvalidBranch
-=======
     AxisIndex(axis: str, data_type: DataType)
 
     AxisOffset(axis: str, endpt: LevelMarker, offset: int, data_type: DataType)
 
     Expr        = Literal | Ref | NativeFuncCall | Cast | CompositeExpr | InvalidBranch | AxisIndex | AxisOffset
->>>>>>> a7608cbd
 
     CompositeExpr   = UnaryOpExpr(op: UnaryOperator, arg: Expr)
                     | BinOpExpr(op: BinaryOperator, lhs: Expr, rhs: Expr)
@@ -417,8 +411,6 @@
     data_type = attribute(of=DataType, default=DataType.INT32)
 
 
-<<<<<<< HEAD
-=======
 @attribclass
 class AxisOffset(Expr):
     axis = attribute(of=str)
@@ -427,7 +419,6 @@
     data_type = attribute(of=DataType, default=DataType.INT32)
 
 
->>>>>>> a7608cbd
 @enum.unique
 class NativeFunction(enum.Enum):
     ABS = 1
