--- conflicted
+++ resolved
@@ -117,11 +117,8 @@
     Statement   = Decl
                 | Assign(target: Ref, value: Expr)
                 | If(condition: expr, main_body: BlockStmt, else_body: BlockStmt)
-<<<<<<< HEAD
                 | While(condition: expr, body: BlockStmt)
-=======
                 | HorizontalIf(intervals: Dict[str, Interval], body: BlockStmt)
->>>>>>> fb309483
                 | BlockStmt
 
     AxisBound(level: LevelMarker | VarRef, offset: int)
