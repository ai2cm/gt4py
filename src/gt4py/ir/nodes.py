--- conflicted
+++ resolved
@@ -92,21 +92,12 @@
     NativeFuncCall(func: NativeFunction, args: List[Expr], data_type: DataType)
 
     Cast(expr: Expr, data_type: DataType)
-<<<<<<< HEAD
-
-    AxisIndex(axis: str, data_type: DataType)
-
-    AxisOffset(axis: str, endpt: LevelMarker, offset: int, data_type: DataType)
-
-    Expr        = Literal | Ref | NativeFuncCall | Cast | CompositeExpr | InvalidBranch | AxisIndex | AxisOffset
-=======
 
     AxisPosition(axis: str, data_type: DataType)
 
     AxisIndex(axis: str, endpt: LevelMarker, offset: int, data_type: DataType)
 
     Expr        = Literal | Ref | NativeFuncCall | Cast | CompositeExpr | InvalidBranch | AxisPosition | AxisIndex
->>>>>>> a0832b91
 
     CompositeExpr   = UnaryOpExpr(op: UnaryOperator, arg: Expr)
                     | BinOpExpr(op: BinaryOperator, lhs: Expr, rhs: Expr)
@@ -122,14 +113,9 @@
     Statement   = Decl
                 | Assign(target: Ref, value: Expr)
                 | If(condition: expr, main_body: BlockStmt, else_body: BlockStmt)
-<<<<<<< HEAD
-                | While(condition: expr, body: BlockStmt)
-                | HorizontalIf(intervals: Dict[str, Interval], body: BlockStmt)
-=======
                 | For(target: Decl, start: AxisBound | Expr, stop: AxisBound | Expr, body: BlockStmt)
                 | HorizontalIf(intervals: Dict[str, Interval], body: BlockStmt)
                 | While(condition: expr, body: BlockStmt)
->>>>>>> a0832b91
                 | BlockStmt
 
     AxisBound(level: LevelMarker | VarRef, offset: int)
@@ -420,29 +406,17 @@
 
 
 @attribclass
-<<<<<<< HEAD
-class AxisIndex(Expr):
-=======
 class AxisPosition(Expr):
->>>>>>> a0832b91
     axis = attribute(of=str)
     data_type = attribute(of=DataType, default=DataType.INT32)
 
 
 @attribclass
-<<<<<<< HEAD
-class AxisOffset(Expr):
-    axis = attribute(of=str)
-    endpt = attribute(of=LevelMarker)
-    offset = attribute(of=int)
-    data_type = attribute(of=DataType, default=DataType.INT32)
-=======
 class AxisIndex(Expr):
     axis = attribute(of=str)
     data_type = attribute(of=DataType, default=DataType.INT32)
     endpt = attribute(of=LevelMarker, optional=True)
     offset = attribute(of=int, optional=True)
->>>>>>> a0832b91
 
 
 @enum.unique
@@ -814,13 +788,6 @@
     step = attribute(of=int)
     body = attribute(of=BlockStmt)
     loc = attribute(of=Location, optional=True)
-
-
-# TODO Find a better place for this in the file.
-@attribclass
-class HorizontalIf(Statement):
-    intervals = attribute(of=DictOf[str, AxisInterval])
-    body = attribute(of=BlockStmt)
 
 
 # TODO Find a better place for this in the file.
@@ -1121,30 +1088,6 @@
 dump_ir = IRNodeDumper.apply
 
 
-<<<<<<< HEAD
-def filter_nodes_dfs(root_node, node_type):
-    """Yield an iterator over the nodes of node_type inside root_node in DFS order."""
-    stack = [root_node]
-    while stack:
-        curr = stack.pop()
-        assert isinstance(curr, Node)
-
-        for node_class in curr.__class__.__mro__:
-            if node_class is node_type:
-                yield curr
-
-        for key, value in iter_attributes(curr):
-            if isinstance(curr, collections.abc.Iterable):
-                if isinstance(curr, collections.abc.Mapping):
-                    children = curr.values()
-                else:
-                    children = curr
-            else:
-                children = gt_utils.listify(value)
-
-            for value in filter(lambda x: isinstance(x, Node), children):
-                stack.append(value)
-=======
 def iter_nodes_of_type(root_node: Node, node_type: Type) -> Generator[Node, None, None]:
     """Yield an iterator over the nodes of node_type inside root_node in DFS order."""
 
@@ -1165,5 +1108,4 @@
             if isinstance(node, node_type):
                 yield node
 
-    yield from recurse(root_node)
->>>>>>> a0832b91
+    yield from recurse(root_node)