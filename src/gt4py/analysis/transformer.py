--- conflicted
+++ resolved
@@ -33,11 +33,8 @@
     InitInfoPass,
     MergeBlocksPass,
     NormalizeBlocksPass,
-<<<<<<< HEAD
     ReduceTemporaryStoragesPass,
-=======
     RemoveUnreachedStatementsPass,
->>>>>>> a735673a
 )
 
 
