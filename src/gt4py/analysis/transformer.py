--- conflicted
+++ resolved
@@ -33,13 +33,8 @@
     InitInfoPass,
     MergeBlocksPass,
     NormalizeBlocksPass,
-<<<<<<< HEAD
-    RemoveUnreachedStatementsPass,
-    ReduceTemporaryStoragesPass,
-=======
     ReduceTemporaryStoragesPass,
     RemoveUnreachedStatementsPass,
->>>>>>> a0832b91
 )
 
 
