# -*- coding: utf-8 -*-
#
# GT4Py - GridTools4Py - GridTools for Python
#
# Copyright (c) 2014-2019, ETH Zurich
# All rights reserved.
#
# This file is part the GT4Py project and the GridTools framework.
# GT4Py is free software: you can redistribute it and/or modify it under
# the terms of the GNU General Public License as published by the
# Free Software Foundation, either version 3 of the License, or any later
# version. See the LICENSE.txt file at the top-level directory of this
# distribution for a copy of the license or check <https://www.gnu.org/licenses/>.
#
# SPDX-License-Identifier: GPL-3.0-or-later

from typing import Any, Dict, List, Optional, Set, Union, cast

import eve
from gt4py.ir import IRNodeVisitor
from gt4py.ir.nodes import (
    ArgumentInfo,
    Assign,
    AxisBound,
    AxisIndex,
    AxisInterval,
    BinaryOperator,
    BinOpExpr,
    BlockStmt,
    Builtin,
    BuiltinLiteral,
    Cast,
    ComputationBlock,
    Domain,
    FieldDecl,
    FieldRef,
    For,
    HorizontalIf,
    If,
    IterationOrder,
    LevelMarker,
    NativeFuncCall,
    NativeFunction,
    ScalarLiteral,
    StencilDefinition,
    TernaryOpExpr,
    UnaryOperator,
    UnaryOpExpr,
    VarDecl,
    VarRef,
    While,
)
from gtc import common, gtir
from gtc.common import ExprKind


class CheckHorizontalRegionAccesses(eve.NodeVisitor):
    """Ensure that FieldAccess nodes in HorizontalRegions access up-to-date memory."""

    def visit_VerticalLoop(self, node: gtir.VerticalLoop) -> None:
        self.visit(node.body, fields_set=set())

    def visit_HorizontalRegion(self, node: gtir.HorizontalRegion, *, fields_set: Set[str]) -> None:
        self.visit(node.block, fields_set=fields_set, inside_region=True)

    def visit_ParAssignStmt(
        self, node: gtir.FieldAccess, *, fields_set: Set[str], **kwargs
    ) -> None:
        self.visit(node.right, fields_set=fields_set, **kwargs)
        fields_set.add(node.left.name)

    def visit_FieldAccess(
        self,
        node: gtir.FieldAccess,
        *,
        fields_set: Set[str],
        inside_region: bool = False,
    ) -> None:
        zero_horizontal_offset = node.offset.i == 0 and node.offset.j == 0
        if inside_region and not zero_horizontal_offset and node.name in fields_set:
            # This access will potentially read memory that has not been updated yet
            raise ValueError(f"Race condition detected on read of {node.name}")


class DefIRToGTIR(IRNodeVisitor):

    GT4PY_ITERATIONORDER_TO_GTIR_LOOPORDER = {
        IterationOrder.BACKWARD: common.LoopOrder.BACKWARD,
        IterationOrder.PARALLEL: common.LoopOrder.PARALLEL,
        IterationOrder.FORWARD: common.LoopOrder.FORWARD,
    }

    GT4PY_LEVELMARKER_TO_GTIR_LEVELMARKER = {
        LevelMarker.START: common.LevelMarker.START,
        LevelMarker.END: common.LevelMarker.END,
    }

    GT4PY_OP_TO_GTIR_OP = {
        # arithmetic
        BinaryOperator.ADD: common.ArithmeticOperator.ADD,
        BinaryOperator.SUB: common.ArithmeticOperator.SUB,
        BinaryOperator.MUL: common.ArithmeticOperator.MUL,
        BinaryOperator.DIV: common.ArithmeticOperator.DIV,
        # logical
        BinaryOperator.AND: common.LogicalOperator.AND,
        BinaryOperator.OR: common.LogicalOperator.OR,
        # comparison
        BinaryOperator.EQ: common.ComparisonOperator.EQ,
        BinaryOperator.NE: common.ComparisonOperator.NE,
        BinaryOperator.LT: common.ComparisonOperator.LT,
        BinaryOperator.LE: common.ComparisonOperator.LE,
        BinaryOperator.GT: common.ComparisonOperator.GT,
        BinaryOperator.GE: common.ComparisonOperator.GE,
    }

    GT4PY_UNARYOP_TO_GTIR = {
        UnaryOperator.POS: common.UnaryOperator.POS,
        UnaryOperator.NEG: common.UnaryOperator.NEG,
        UnaryOperator.NOT: common.UnaryOperator.NOT,
    }

    GT4PY_NATIVE_FUNC_TO_GTIR = {
        NativeFunction.ABS: common.NativeFunction.ABS,
        NativeFunction.MIN: common.NativeFunction.MIN,
        NativeFunction.MAX: common.NativeFunction.MAX,
        NativeFunction.MOD: common.NativeFunction.MOD,
        NativeFunction.SIN: common.NativeFunction.SIN,
        NativeFunction.COS: common.NativeFunction.COS,
        NativeFunction.TAN: common.NativeFunction.TAN,
        NativeFunction.ARCSIN: common.NativeFunction.ARCSIN,
        NativeFunction.ARCCOS: common.NativeFunction.ARCCOS,
        NativeFunction.ARCTAN: common.NativeFunction.ARCTAN,
        NativeFunction.SQRT: common.NativeFunction.SQRT,
        NativeFunction.EXP: common.NativeFunction.EXP,
        NativeFunction.LOG: common.NativeFunction.LOG,
        NativeFunction.ISFINITE: common.NativeFunction.ISFINITE,
        NativeFunction.ISINF: common.NativeFunction.ISINF,
        NativeFunction.ISNAN: common.NativeFunction.ISNAN,
        NativeFunction.FLOOR: common.NativeFunction.FLOOR,
        NativeFunction.CEIL: common.NativeFunction.CEIL,
        NativeFunction.TRUNC: common.NativeFunction.TRUNC,
    }

    GT4PY_BUILTIN_TO_GTIR = {
        Builtin.TRUE: common.BuiltInLiteral.TRUE,
        Builtin.FALSE: common.BuiltInLiteral.FALSE,
    }

    @classmethod
    def apply(cls, root, **kwargs: Any):
        stencil = cls().visit(root)
        CheckHorizontalRegionAccesses().visit(stencil)
        return stencil

    def __init__(self):
        self._field_params = {}
        self._scalar_params = {}

    def visit_StencilDefinition(self, node: StencilDefinition) -> gtir.Stencil:
<<<<<<< HEAD
        field_params = {f.name: self.visit(f) for f in node.api_fields}
        scalar_params = {p.name: self.visit(p) for p in node.parameters}
        self._scalar_params = scalar_params
=======
        self._field_params = {f.name: self.visit(f) for f in node.api_fields}
        self._scalar_params = {p.name: self.visit(p) for p in node.parameters}
>>>>>>> a0832b91
        vertical_loops = [self.visit(c) for c in node.computations if c.body.stmts]
        return gtir.Stencil(
            name=node.name.split(".")[
                -1
            ],  # TODO probably definition IR should not contain '.' in the name
            params=[
                self.visit(f, all_params={**self._field_params, **self._scalar_params})
                for f in node.api_signature
            ],
            vertical_loops=vertical_loops,
        )

    def visit_ArgumentInfo(
        self, node: ArgumentInfo, all_params: Dict[str, Union[gtir.Decl]]
    ) -> Union[gtir.Decl]:
        return all_params[node.name]

    def visit_ComputationBlock(self, node: ComputationBlock) -> gtir.VerticalLoop:
        stmts = []
        temporaries = []
        for s in node.body.stmts:
            # FieldDecl or VarDecls in the body are temporaries
            if isinstance(s, FieldDecl) or isinstance(s, VarDecl):
                dtype = common.DataType(int(s.data_type.value))
                if dtype == common.DataType.DEFAULT:
                    # TODO this will be a frontend choice later
                    # in non-GTC parts, this is set in the backend
                    dtype = cast(
                        common.DataType, common.DataType.FLOAT64
                    )  # see https://github.com/GridTools/gtc/issues/100
                temporaries.append(
                    gtir.FieldDecl(
                        name=s.name,
                        dtype=dtype,
                        dimensions=(True, True, True),
                    )
                )
            else:
                stmts.append(self.visit(s))
        start, end = self.visit(node.interval)
        interval = gtir.Interval(start=start, end=end)
        return gtir.VerticalLoop(
            interval=interval,
            loop_order=self.GT4PY_ITERATIONORDER_TO_GTIR_LOOPORDER[node.iteration_order],
            body=stmts,
            temporaries=temporaries,
        )

    def visit_BlockStmt(self, node: BlockStmt, **kwargs: Any) -> List[gtir.Stmt]:
        return [self.visit(s, **kwargs) for s in node.stmts]

    def visit_HorizontalIf(self, node: HorizontalIf) -> gtir.HorizontalRegion:
        def make_bound_or_level(bound: AxisBound, level) -> Optional[common.AxisBound]:
            LARGE_NUM = 10000
            if (level == LevelMarker.START and bound.offset < -LARGE_NUM) or (
                level == LevelMarker.END and bound.offset > LARGE_NUM
            ):
                return None
            else:
                return common.AxisBound(
                    level=self.GT4PY_LEVELMARKER_TO_GTIR_LEVELMARKER[bound.level],
                    offset=bound.offset,
                )

        axes = {}
        for axis in Domain.LatLonGrid().parallel_axes:
            interval = node.intervals[axis.name]
            axes[axis.name.lower()] = common.HorizontalInterval(
                start=make_bound_or_level(interval.start, LevelMarker.START),
                end=make_bound_or_level(interval.end, LevelMarker.END),
            )

        mask = gtir.HorizontalMask(**axes)
        return gtir.HorizontalRegion(
            mask=mask,
            block=gtir.BlockStmt(body=self.visit(node.body)),
        )

    def visit_Assign(self, node: Assign, **kwargs: Any) -> gtir.ParAssignStmt:
        assert isinstance(node.target, FieldRef) or isinstance(node.target, VarRef)
        return gtir.ParAssignStmt(left=self.visit(node.target), right=self.visit(node.value))

    def visit_ScalarLiteral(self, node: ScalarLiteral) -> gtir.Literal:
        return gtir.Literal(value=str(node.value), dtype=common.DataType(node.data_type.value))

    def visit_UnaryOpExpr(self, node: UnaryOpExpr) -> gtir.UnaryOp:
        return gtir.UnaryOp(op=self.GT4PY_UNARYOP_TO_GTIR[node.op], expr=self.visit(node.arg))

    def visit_BinOpExpr(self, node: BinOpExpr) -> Union[gtir.BinaryOp, gtir.NativeFuncCall]:
        if node.op in (BinaryOperator.POW, BinaryOperator.MOD):
            return gtir.NativeFuncCall(
                func=common.NativeFunction[node.op.name],
                args=[self.visit(node.lhs), self.visit(node.rhs)],
            )
        return gtir.BinaryOp(
            left=self.visit(node.lhs),
            right=self.visit(node.rhs),
            op=self.GT4PY_OP_TO_GTIR_OP[node.op],
        )

    def visit_TernaryOpExpr(self, node: TernaryOpExpr) -> gtir.TernaryOp:
        return gtir.TernaryOp(
            cond=self.visit(node.condition),
            true_expr=self.visit(node.then_expr),
            false_expr=self.visit(node.else_expr),
        )

    def visit_BuiltinLiteral(self, node: BuiltinLiteral) -> gtir.Literal:  # type: ignore[return]
        # currently deals only with boolean literals
        if node.value in self.GT4PY_BUILTIN_TO_GTIR.keys():
            return gtir.Literal(
                value=self.GT4PY_BUILTIN_TO_GTIR[node.value], dtype=common.DataType.BOOL
            )
        raise NotImplementedError(f"BuiltIn.{node.value} not implemented in lowering")

    def visit_Cast(self, node: Cast) -> gtir.Cast:
        return gtir.Cast(dtype=common.DataType(node.data_type.value), expr=self.visit(node.expr))

    def visit_NativeFuncCall(self, node: NativeFuncCall) -> gtir.NativeFuncCall:
        return gtir.NativeFuncCall(
            func=self.GT4PY_NATIVE_FUNC_TO_GTIR[node.func],
            args=[self.visit(arg) for arg in node.args],
        )

    def visit_FieldRef(self, node: FieldRef) -> gtir.FieldAccess:
        return gtir.FieldAccess(
            name=node.name,
            offset=self._transform_offset(node.offset),
            data_index=[
                index if isinstance(index, int) else self.visit(index) for index in node.data_index
            ],
            dtype=self._field_params[node.name].dtype if node.name in self._field_params else None,
        )

    def visit_If(self, node: If, **kwargs: Any) -> Union[gtir.FieldIfStmt, gtir.ScalarIfStmt]:
        cond = self.visit(node.condition)
        if cond.kind == ExprKind.FIELD:
            return gtir.FieldIfStmt(
                cond=cond,
                true_branch=gtir.BlockStmt(body=self.visit(node.main_body, **kwargs)),
                false_branch=gtir.BlockStmt(body=self.visit(node.else_body, **kwargs))
                if node.else_body
                else None,
            )
        else:
            return gtir.ScalarIfStmt(
                cond=cond,
                true_branch=gtir.BlockStmt(body=self.visit(node.main_body, **kwargs)),
                false_branch=gtir.BlockStmt(body=self.visit(node.else_body, **kwargs))
                if node.else_body
                else None,
            )

    def visit_While(self, node: While) -> gtir.While:
        return gtir.While(
            cond=self.visit(node.condition),
            body=self.visit(node.body),
        )

    def visit_AxisIndex(self, node: AxisIndex) -> gtir.AxisIndex:
        return gtir.AxisIndex(axis=node.axis)

    def visit_For(self, node: For) -> gtir.For:
        return gtir.For(
            target=gtir.ScalarDecl(name=node.target.name, dtype=common.DataType.INT32),
            start=self.visit(node.start),
            end=self.visit(node.stop),
            inc=node.step,
            body=[stmt for stmt in self.visit(node.body)],
        )

    def visit_VarRef(self, node: VarRef, **kwargs):
        # TODO(havogt, jdahm) might break for
        # test_code_generation.py::test_generation_cpu[native_functions.
        # There we have a FieldAccess on a VarDecl. Probably the frontend needs to be fixed.
        return gtir.ScalarAccess(name=node.name)

    def visit_AxisInterval(self, node: AxisInterval):
        return self.visit(node.start), self.visit(node.end)

    def visit_AxisBound(self, node: AxisBound):
        # TODO(havogt) add support VarRef
        return gtir.AxisBound(
            level=self.GT4PY_LEVELMARKER_TO_GTIR_LEVELMARKER[node.level], offset=node.offset
        )

    def visit_FieldDecl(self, node: FieldDecl):
        dimension_names = ["I", "J", "K"]
        dimensions = [dim in node.axes for dim in dimension_names]
        # datatype conversion works via same ID
        return gtir.FieldDecl(
            name=node.name,
            dtype=common.DataType(int(node.data_type.value)),
            dimensions=dimensions,
            data_dims=node.data_dims,
        )

    def visit_VarDecl(self, node: VarDecl):
        # datatype conversion works via same ID
        return gtir.ScalarDecl(name=node.name, dtype=common.DataType(int(node.data_type.value)))

    def _transform_offset(self, offset: Dict[str, int]) -> gtir.CartesianOffset:
        i = offset["I"] if "I" in offset else 0
        j = offset["J"] if "J" in offset else 0
        k = offset["K"] if "K" in offset else 0
        if isinstance(k, int):
            return gtir.CartesianOffset(i=i, j=j, k=k)
        return gtir.VariableOffset(i=i, j=j, k=self.visit(k))<|MERGE_RESOLUTION|>--- conflicted
+++ resolved
@@ -157,14 +157,8 @@
         self._scalar_params = {}
 
     def visit_StencilDefinition(self, node: StencilDefinition) -> gtir.Stencil:
-<<<<<<< HEAD
-        field_params = {f.name: self.visit(f) for f in node.api_fields}
-        scalar_params = {p.name: self.visit(p) for p in node.parameters}
-        self._scalar_params = scalar_params
-=======
         self._field_params = {f.name: self.visit(f) for f in node.api_fields}
         self._scalar_params = {p.name: self.visit(p) for p in node.parameters}
->>>>>>> a0832b91
         vertical_loops = [self.visit(c) for c in node.computations if c.body.stmts]
         return gtir.Stencil(
             name=node.name.split(".")[
