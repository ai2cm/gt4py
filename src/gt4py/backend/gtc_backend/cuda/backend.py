--- conflicted
+++ resolved
@@ -49,11 +49,7 @@
     def __call__(self, definition_ir) -> Dict[str, Dict[str, str]]:
         gtir = GtirPipeline(DefIRToGTIR.apply(definition_ir)).full()
         oir = OirPipeline(gtir_to_oir.GTIRToOIR().visit(gtir)).full(
-<<<<<<< HEAD
-            skip=[NoFieldAccessPruning().visit]
-=======
-            skip=[GreedyMerging.visit, NoFieldAccessPruning.visit]
->>>>>>> f120c824
+            skip=[NoFieldAccessPruning.visit]
         )
         cuir = oir_to_cuir.OIRToCUIR().visit(oir)
         cuir = kernel_fusion.FuseKernels().visit(cuir)
