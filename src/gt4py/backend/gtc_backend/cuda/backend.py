# -*- coding: utf-8 -*-
#
# GT4Py - GridTools4Py - GridTools for Python
#
# Copyright (c) 2014-2021, ETH Zurich
# All rights reserved.
#
# This file is part the GT4Py project and the GridTools framework.
# GT4Py is free software: you can redistribute it and/or modify it under
# the terms of the GNU General Public License as published by the
# Free Software Foundation, either version 3 of the License, or any later
# version. See the LICENSE.txt file at the top-level directory of this
# distribution for a copy of the license or check <https://www.gnu.org/licenses/>.
#
# SPDX-License-Identifier: GPL-3.0-or-later

from typing import TYPE_CHECKING, Any, Dict, Optional, Tuple, Type

from eve import codegen
from eve.codegen import MakoTemplate as as_mako
from gt4py import backend as gt_backend
from gt4py import definitions as gt_definitions
from gt4py import gt_src_manager
from gt4py.backend import BaseGTBackend, CLIBackendMixin, PyExtModuleGenerator
from gt4py.backend.gt_backends import (
    GTCUDAPyModuleGenerator,
    cuda_is_compatible_layout,
    cuda_is_compatible_type,
    make_cuda_layout_map,
)
from gt4py.backend.gtc_backend.common import pybuffer_to_sid
from gt4py.backend.gtc_backend.defir_to_gtir import DefIRToGTIR
from gtc import gtir_to_oir
from gtc.common import DataType
from gtc.cuir import (
    cuir,
    cuir_codegen,
    dependency_analysis,
    extent_analysis,
    kernel_fusion,
    oir_to_cuir,
)
from gtc.passes.gtir_pipeline import GtirPipeline
from gtc.passes.oir_optimizations.pruning import NoFieldAccessPruning
from gtc.passes.oir_optimizations.remove_regions import RemoveUnexecutedRegions
from gtc.passes.oir_pipeline import OirPipeline


if TYPE_CHECKING:
    from gt4py.stencil_object import StencilObject


class GTCCudaExtGenerator:
    def __init__(self, class_name, module_name, backend):
        self.class_name = class_name
        self.module_name = module_name
        self.backend = backend

    def __call__(self, definition_ir) -> Dict[str, Dict[str, str]]:
        gtir = GtirPipeline(DefIRToGTIR.apply(definition_ir)).full()
<<<<<<< HEAD
        oir_pipeline = OirPipeline(gtir_to_oir.GTIRToOIR().visit(gtir))
        pass_names = self.backend.builder.options.backend_opts.get("skip_passes", ())
        skip_passes = [
            RemoveUnexecutedRegions,
            NoFieldAccessPruning,
        ] + oir_pipeline.steps_from_names(pass_names)
        oir = oir_pipeline.full(skip=skip_passes)

=======
        pass_order = self.backend.builder.options.backend_opts.get("pass_order", {})
        oir_pipeline = OirPipeline(gtir_to_oir.GTIRToOIR().visit(gtir), pass_order)
        oir = oir_pipeline.full(skip=[NoFieldAccessPruning])
>>>>>>> a2784660
        cuir = oir_to_cuir.OIRToCUIR().visit(oir)
        cuir = kernel_fusion.FuseKernels().visit(cuir)
        cuir = extent_analysis.ComputeExtents().visit(cuir)
        cuir = extent_analysis.CacheExtents().visit(cuir)
        cuir = dependency_analysis.DependencyAnalysis().visit(cuir)

        block_size = self.backend.builder.options.backend_opts.get("block_size", None)
        format_source = self.backend.builder.options.format_source
        implementation = cuir_codegen.CUIRCodegen.apply(
            cuir, block_size=block_size, format_source=format_source
        )

        bindings = GTCCudaBindingsCodegen.apply(
            cuir,
            module_name=self.module_name,
            backend=self.backend,
            format_source=format_source,
        )

        return {
            "computation": {"computation.hpp": implementation},
            "bindings": {"bindings.cu": bindings},
        }


class GTCCudaBindingsCodegen(codegen.TemplatedGenerator):
    def __init__(self, backend):
        self.backend = backend
        self._unique_index: int = 0

    def unique_index(self) -> int:
        self._unique_index += 1
        return self._unique_index

    def visit_DataType(self, dtype: DataType, **kwargs):
        return cuir_codegen.CUIRCodegen().visit_DataType(dtype)

    def visit_FieldDecl(self, node: cuir.FieldDecl, **kwargs):
        if "external_arg" in kwargs:
            domain_ndim = node.dimensions.count(True)
            data_ndim = len(node.data_dims)
            sid_ndim = domain_ndim + data_ndim
            if kwargs["external_arg"]:
                return "py::buffer {name}, std::array<gt::uint_t,{sid_ndim}> {name}_origin".format(
                    name=node.name,
                    sid_ndim=sid_ndim,
                )
            else:
                return pybuffer_to_sid(
                    name=node.name,
                    ctype=self.visit(node.dtype),
                    domain_dim_flags=node.dimensions,
                    data_ndim=len(node.data_dims),
                    stride_kind_index=self.unique_index(),
                    backend=self.backend,
                )

    def visit_ScalarDecl(self, node: cuir.ScalarDecl, **kwargs):
        if "external_arg" in kwargs:
            if kwargs["external_arg"]:
                return "{dtype} {name}".format(name=node.name, dtype=self.visit(node.dtype))
            else:
                return "gridtools::stencil::make_global_parameter({name})".format(name=node.name)

    def visit_Program(self, node: cuir.Program, **kwargs):
        assert "module_name" in kwargs
        entry_params = self.visit(node.params, external_arg=True, **kwargs)
        sid_params = self.visit(node.params, external_arg=False, **kwargs)
        return self.generic_visit(
            node,
            entry_params=entry_params,
            sid_params=sid_params,
            **kwargs,
        )

    Program = as_mako(
        """
        #include <chrono>
        #include <pybind11/pybind11.h>
        #include <pybind11/stl.h>
        #include <gridtools/storage/adapter/python_sid_adapter.hpp>
        #include <gridtools/stencil/cartesian.hpp>
        #include <gridtools/stencil/global_parameter.hpp>
        #include <gridtools/sid/sid_shift_origin.hpp>
        #include <gridtools/sid/rename_dimensions.hpp>
        #include "computation.hpp"
        namespace gt = gridtools;
        namespace py = ::pybind11;

        extern "C" void run_computation_${name}(
            ${','.join(["std::array<gt::uint_t, 3> domain", *entry_params, 'py::object exec_info'])},
            std::array<int64_t, NUM_KERNELS> streams){
                if (!exec_info.is(py::none()))
                {
                    auto exec_info_dict = exec_info.cast<py::dict>();
                    exec_info_dict["run_cpp_start_time"] = static_cast<double>(
                        std::chrono::duration_cast<std::chrono::nanoseconds>(
                            std::chrono::high_resolution_clock::now().time_since_epoch()).count())/1e9;
                }

                ${name}(domain)(${','.join(sid_params)}, streams);

                if (!exec_info.is(py::none()))
                {
                    auto exec_info_dict = exec_info.cast<py::dict>();
                    exec_info_dict["run_cpp_end_time"] = static_cast<double>(
                        std::chrono::duration_cast<std::chrono::nanoseconds>(
                            std::chrono::high_resolution_clock::now().time_since_epoch()).count()/1e9);
                }

            }

        PYBIND11_MODULE(${module_name}, m) {
            m.def("run_computation", run_computation_${name}, "Runs the given computation");

        m.def("num_kernels", []() {
                return NUM_KERNELS;
            }, "Get number of CUDA kernels");

        m.def("has_dependency_info", []() {
                return DEPENDENCY;
            }, "whether or not dependency info is present in the module");

        m.def("dependency_row_ind", []() {
                return DEPENDENCY_ROW_IND;
            }, "Get row ind of dependency matrix stored in csr format");

        m.def("dependency_col_ind", []() {
                return DEPENDENCY_COL_IND;
            }, "Get col ind of dependency matrix stored in csr format");
        }
        """
    )

    @classmethod
    def apply(cls, root, *, module_name="stencil", backend, **kwargs) -> str:
        generated_code = cls(backend).visit(root, module_name=module_name, **kwargs)
        if kwargs.get("format_source", True):
            generated_code = codegen.format_source("cpp", generated_code, style="LLVM")

        return generated_code


# TODO(eddied): Determine whether this class is needed in async mode...
class GTCCudaPyModuleGenerator(PyExtModuleGenerator):
    def generate_imports(self) -> str:
        source = """
import cupy
from gt4py import utils as gt_utils
            """
        return source

    def generate_class_members(self) -> str:
        source = ""
        if self.builder.implementation_ir.multi_stages:
            source += """
_pyext_module = gt_utils.make_module_from_file(
    "{pyext_module_name}", "{pyext_file_path}", public_import=True
    )

@property
def pyext_module(self):
    return type(self)._pyext_module
                """.format(
                pyext_module_name=self.pyext_module_name, pyext_file_path=self.pyext_file_path
            )
        return source

    def generate_pre_run(self) -> str:
        field_names = [
            key for key in self.args_data.field_info if self.args_data.field_info[key] is not None
        ]

        return "\n".join([f + ".host_to_device()" for f in field_names])

    def generate_post_run(self) -> str:
        output_field_names = [
            name
            for name, info in self.args_data.field_info.items()
            if info is not None and bool(info.access & gt_definitions.AccessKind.WRITE)
        ]

        return "\n".join([f + "._set_device_modified()" for f in output_field_names])


@gt_backend.register
class GTCCudaBackend(BaseGTBackend, CLIBackendMixin):
    """CUDA backend using gtc."""

    name = "gtc:cuda"
    options = {
        **BaseGTBackend.GT_BACKEND_OPTS,
        "device_sync": {"versioning": True, "type": bool},
        "block_size": {"versioning": True, "type": Tuple[int, int]},
        "async_launch": {"versioning": True, "type": bool},
    }
    languages = {"computation": "cuda", "bindings": ["python"]}
    storage_info = {
        "alignment": 32,
        "device": "gpu",
        "layout_map": make_cuda_layout_map,
        "is_compatible_layout": cuda_is_compatible_layout,
        "is_compatible_type": cuda_is_compatible_type,
    }
    PYEXT_GENERATOR_CLASS = GTCCudaExtGenerator  # type: ignore
    MODULE_GENERATOR_CLASS = GTCUDAPyModuleGenerator
    GT_BACKEND_T = "gpu"

    def generate_extension(self, **kwargs: Any) -> Tuple[str, str]:
        return self.make_extension(gt_version=2, ir=self.builder.definition_ir, uses_cuda=True)

    def generate(self) -> Type["StencilObject"]:
        self.check_options(self.builder.options)

        # Generate the Python binary extension (checking if GridTools sources are installed)
        if not gt_src_manager.has_gt_sources(2) and not gt_src_manager.install_gt_sources(2):
            raise RuntimeError("Missing GridTools sources.")

        pyext_module_name: Optional[str]
        pyext_file_path: Optional[str]

        # TODO(havogt) add bypass if computation has no effect
        pyext_module_name, pyext_file_path = self.generate_extension()

        # Generate and return the Python wrapper class
        return self.make_module(
            pyext_module_name=pyext_module_name,
            pyext_file_path=pyext_file_path,
        )<|MERGE_RESOLUTION|>--- conflicted
+++ resolved
@@ -58,20 +58,9 @@
 
     def __call__(self, definition_ir) -> Dict[str, Dict[str, str]]:
         gtir = GtirPipeline(DefIRToGTIR.apply(definition_ir)).full()
-<<<<<<< HEAD
-        oir_pipeline = OirPipeline(gtir_to_oir.GTIRToOIR().visit(gtir))
-        pass_names = self.backend.builder.options.backend_opts.get("skip_passes", ())
-        skip_passes = [
-            RemoveUnexecutedRegions,
-            NoFieldAccessPruning,
-        ] + oir_pipeline.steps_from_names(pass_names)
-        oir = oir_pipeline.full(skip=skip_passes)
-
-=======
         pass_order = self.backend.builder.options.backend_opts.get("pass_order", {})
         oir_pipeline = OirPipeline(gtir_to_oir.GTIRToOIR().visit(gtir), pass_order)
         oir = oir_pipeline.full(skip=[NoFieldAccessPruning])
->>>>>>> a2784660
         cuir = oir_to_cuir.OIRToCUIR().visit(oir)
         cuir = kernel_fusion.FuseKernels().visit(cuir)
         cuir = extent_analysis.ComputeExtents().visit(cuir)
