--- conflicted
+++ resolved
@@ -226,13 +226,7 @@
         intervals = kwargs.get("intervals", None)
         assert node.name in self.block_info.accessors
 
-<<<<<<< HEAD
-        is_parallel = not self.block_info.explicit_K_loop
-        extent = self.block_info.extent
-
-=======
         is_parallel = self.block_info.iteration_order == gt_ir.IterationOrder.PARALLEL
->>>>>>> b5409fa4
         parallel_axes_names = [
             axis
             for axis in self.impl_node.fields[node.name].axes
@@ -363,10 +357,6 @@
         return str(node.value)
 
     def visit_UnaryOpExpr(self, node: gt_ir.UnaryOpExpr, **kwargs) -> str:
-<<<<<<< HEAD
-
-=======
->>>>>>> b5409fa4
         if node.op is gt_ir.UnaryOperator.NOT:
             source = "np.logical_not({expr})".format(expr=self.visit(node.arg, **kwargs))
         else:
@@ -410,7 +400,6 @@
 
         return source
 
-<<<<<<< HEAD
     def _visit_ForLoopBound(self, node: gt_ir.AxisBound, axis: int) -> str:
         if node.level == gt_ir.LevelMarker.START:
             return str(node.offset)
@@ -446,9 +435,6 @@
         return node.axis
 
     def _visit_branch_stmt(self, stmt: gt_ir.Statement, **kwargs: Any) -> List[str]:
-=======
-    def _visit_branch_stmt(self, stmt: gt_ir.Statement, **kwargs) -> List[str]:
->>>>>>> b5409fa4
         sources = []
         if isinstance(stmt, gt_ir.Assign):
             condition = "__condition_1"
