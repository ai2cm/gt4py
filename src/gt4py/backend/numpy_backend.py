# -*- coding: utf-8 -*-
#
# GT4Py - GridTools4Py - GridTools for Python
#
# Copyright (c) 2014-2021, ETH Zurich
# All rights reserved.
#
# This file is part the GT4Py project and the GridTools framework.
# GT4Py is free software: you can redistribute it and/or modify it under
# the terms of the GNU General Public License as published by the
# Free Software Foundation, either version 3 of the License, or any later
# version. See the LICENSE.txt file at the top-level directory of this
# distribution for a copy of the license or check <https://www.gnu.org/licenses/>.
#
# SPDX-License-Identifier: GPL-3.0-or-later

import copy
import textwrap
from typing import TYPE_CHECKING, Any, Dict, List, Optional, Tuple, Union

import numpy as np

from gt4py import backend as gt_backend
from gt4py import definitions as gt_definitions
from gt4py import ir as gt_ir
from gt4py.utils import text as gt_text
from gt4py.utils.attrib import Set as SetOf
from gt4py.utils.attrib import attribkwclass as attribclass
from gt4py.utils.attrib import attribute

from .module_generator import BaseModuleGenerator
from .python_generator import PythonSourceGenerator


if TYPE_CHECKING:
    from gt4py.stencil_builder import StencilBuilder
    from gt4py.storage.storage import Storage


@attribclass
class ShapedExpr(gt_ir.Expr):
    axes = attribute(of=SetOf[str])
    expr = attribute(of=gt_ir.Expr)


class NumpyIR(gt_ir.IRNodeMapper):
    @classmethod
    def apply(cls, impl_ir: gt_ir.StencilImplementation):
        new_ir = copy.deepcopy(impl_ir)
        node = cls(new_ir.fields).visit(new_ir)
        return node

    def __init__(self, fields: Dict[str, gt_ir.FieldDecl]):
        self.fields = fields

    def visit_FieldRef(
        self, path: tuple, node_name: str, node: gt_ir.FieldRef
    ) -> Tuple[bool, ShapedExpr]:
        return True, ShapedExpr(axes=set(self.fields[node.name].axes), expr=node)


class NumPySourceGenerator(PythonSourceGenerator):
    NATIVE_FUNC_TO_PYTHON = {
        gt_ir.NativeFunction.ABS: "np.abs",
        gt_ir.NativeFunction.MIN: "np.minimum",
        gt_ir.NativeFunction.MAX: "np.maximum",
        gt_ir.NativeFunction.MOD: "np.mod",
        gt_ir.NativeFunction.SIN: "np.sin",
        gt_ir.NativeFunction.COS: "np.cos",
        gt_ir.NativeFunction.TAN: "np.tan",
        gt_ir.NativeFunction.ARCSIN: "np.arcsin",
        gt_ir.NativeFunction.ARCCOS: "np.arccos",
        gt_ir.NativeFunction.ARCTAN: "np.arctan",
        gt_ir.NativeFunction.SQRT: "np.sqrt",
        gt_ir.NativeFunction.EXP: "np.exp",
        gt_ir.NativeFunction.LOG: "np.log",
        gt_ir.NativeFunction.ISFINITE: "np.isfinite",
        gt_ir.NativeFunction.ISINF: "np.isinf",
        gt_ir.NativeFunction.ISNAN: "np.isnan",
        gt_ir.NativeFunction.FLOOR: "np.floor",
        gt_ir.NativeFunction.CEIL: "np.ceil",
        gt_ir.NativeFunction.TRUNC: "np.trunc",
    }

    def __init__(self, *args, interval_k_start_name, interval_k_end_name, **kwargs):
        super().__init__(*args, **kwargs)
        self.interval_k_start_name = interval_k_start_name
        self.interval_k_end_name = interval_k_end_name
        self.conditions_depth = 0
<<<<<<< HEAD
        self.range_args = list()
=======
        self.current_k_loop_range = list()
>>>>>>> a0832b91

    def _make_field_origin(self, name: str, origin=None):
        if origin is None:
            origin = "{origin_arg}['{name}']".format(origin_arg=self.origin_arg_name, name=name)

        source_lines = [
            "{name}{marker} = {origin}".format(name=name, marker=self.origin_marker, origin=origin)
        ]

        return source_lines

    def _make_variable_koffset_arrays(self, name: str) -> str:
        extent = self.block_info.extent
        lower_extent = list(extent.lower_indices)
        upper_extent = list(extent.upper_indices)
        parallel_axes_names = [
            axis
            for axis in self.impl_node.fields[name].axes
            if axis != self.domain.sequential_axis.name
        ]
        parallel_axes_dims = [self.impl_node.domain.index(axis) for axis in parallel_axes_names]

        args = []
        for fd, d in enumerate(parallel_axes_dims):
            start_expr = " {:+d}".format(lower_extent[d]) if lower_extent[d] != 0 else ""
            size_expr = "{dom}[{d}]".format(dom=self.domain_arg_name, d=d)
            size_expr += " {:+d}".format(upper_extent[d]) if upper_extent[d] != 0 else ""
            arange = "np.arange({name}{marker}[{fd}]{start}, {name}{marker}[{fd}] + {size})".format(
                name=name,
                start=start_expr,
                marker=self.origin_marker,
                fd=fd,
                size=size_expr,
            )
            args.append(
                f"{arange}["
                + ", ".join(":" if fd == i else "None" for i in range(len(parallel_axes_dims)))
                + "]"
            )

        ret_vals = ", ".join([f"{axis_name.upper()}_{name}" for axis_name in parallel_axes_names])

        return f"{ret_vals} = {self.numpy_prefix}.broadcast_arrays({', '.join(args)})"

    def _make_regional_computation(
        self, iteration_order, interval_definition, body_sources
    ) -> List[str]:
        source_lines = []
        loop_bounds = [None, None]

        for r, bound in enumerate(interval_definition):
            loop_bounds[r] = "{}".format(self.k_splitters_value[bound[0]])
            if bound[1]:
                loop_bounds[r] += "{:+d}".format(bound[1])

        if iteration_order != gt_ir.IterationOrder.BACKWARD:
            current_k_loop_range = loop_bounds
        else:
            current_k_loop_range = [loop_bounds[1] + " -1", loop_bounds[0] + " -1", "-1"]

        needs_explicit_kloop = (
            iteration_order != gt_ir.IterationOrder.PARALLEL or self.block_info.variable_koffsets
        )

<<<<<<< HEAD
        if needs_explicit_kloop:
            if self.range_args != range_args:
                self.range_args = range_args
                range_expr = "range({args})".format(args=", ".join(a for a in range_args))
=======
        if self.block_info.explicit_K_loop:
            if self.current_k_loop_range != current_k_loop_range:
                self.current_k_loop_range = current_k_loop_range
                range_expr = "range({args})".format(args=", ".join(a for a in current_k_loop_range))
>>>>>>> a0832b91
                seq_axis = self.impl_node.domain.sequential_axis.name
                source_lines.append(
                    "for {ax} in {range_expr}:".format(ax=seq_axis, range_expr=range_expr)
                )
            for name in self.block_info.variable_koffsets:
                source_lines.append(
                    " " * self.indent_size + self._make_variable_koffset_arrays(name)
                )
            source_lines.extend(" " * self.indent_size + line for line in body_sources)
        else:
<<<<<<< HEAD
            self.range_args.clear()
=======
            self.current_k_loop_range.clear()
>>>>>>> a0832b91
            source_lines.append(
                "{interval_k_start_name} = {lb}".format(
                    interval_k_start_name=self.interval_k_start_name, lb=loop_bounds[0]
                )
            )
            source_lines.append(
                "{interval_k_end_name} = {ub}".format(
                    interval_k_end_name=self.interval_k_end_name, ub=loop_bounds[1]
                )
            )
            source_lines.extend(body_sources)
            source_lines.extend("\n")

        return source_lines

    def make_temporary_field(
        self, name: str, dtype: gt_ir.DataType, axes: List[str], extent: gt_definitions.Extent
    ) -> List[str]:
        source_lines = super().make_temporary_field(name, dtype, axes, extent)
        origin = (extent.to_boundary().lower_indices)[0 : len(axes)]
        source_lines.extend(self._make_field_origin(name, origin))

        return source_lines

    def make_stage_source(self, iteration_order: gt_ir.IterationOrder, regions: list) -> List[str]:
        source_lines = []

        # Computations body is split in different vertical regions
        assert sorted(regions, reverse=iteration_order == gt_ir.IterationOrder.BACKWARD) == regions

        for bounds, body in regions:
            region_lines = self._make_regional_computation(iteration_order, bounds, body)
            source_lines.extend(region_lines)

        return source_lines

    # ---- Visitor handlers ----
    def visit_ShapedExpr(self, node: ShapedExpr, **kwargs) -> str:
        code = self.visit(node.expr, **kwargs)
        if not isinstance(node.expr, ShapedExpr):
            all_parallel_axes = (
                self.impl_node.domain.axes
                if self.block_info.iteration_order == gt_ir.IterationOrder.PARALLEL
                else self.impl_node.domain.parallel_axes
            )
            parallel_axes_names = [axis.name for axis in all_parallel_axes]
            leftover_axes = set(parallel_axes_names) - set(node.axes)
            if leftover_axes:
                np_newaxis = "{np}.newaxis".format(np=self.numpy_prefix)
                view = ", ".join(
                    ":" if axis in node.axes else np_newaxis for axis in parallel_axes_names
                )
                code = f"({code})[{view}]"
        return code

    def visit_FieldRef(self, node: gt_ir.FieldRef, **kwargs) -> str:
        intervals = kwargs.get("intervals", None)
        assert node.name in self.block_info.accessors

<<<<<<< HEAD
        extent = self.block_info.extent
        # lower_extent = list(extent.lower_indices)
        # upper_extent = list(extent.upper_indices)
=======
        is_parallel = (
            not self.block_info.explicit_K_loop
        )  # self.block_info.iteration_order == gt_ir.IterationOrder.PARALLEL
>>>>>>> a0832b91
        parallel_axes_names = [
            axis
            for axis in self.impl_node.fields[node.name].axes
            if axis != self.domain.sequential_axis.name
        ]
        parallel_axes_dims = [self.impl_node.domain.index(axis) for axis in parallel_axes_names]

<<<<<<< HEAD
        # for d, ax in enumerate(parallel_axes_names):
        #     idx = node.offset.get(ax, 0)
        #     if idx:
        #         lower_extent[d] += idx
        #         upper_extent[d] += idx
=======
>>>>>>> a0832b91
        lower_indices = self.block_info.extent.lower_indices
        upper_indices = self.block_info.extent.upper_indices

        index = []
        for fd, d in enumerate(parallel_axes_dims):
            ax = self.domain.axes_names[d]
            ax_offset = node.offset.get(ax, 0)

            if intervals:
                restricted_interval = intervals[ax]
                start_offset = (
                    max(lower_indices[d], restricted_interval.start.offset)
                    if restricted_interval.start.level == gt_ir.LevelMarker.START
                    else restricted_interval.start.offset
<<<<<<< HEAD
                )
                end_offset = (
                    min(upper_indices[d], restricted_interval.end.offset)
                    if restricted_interval.end.level == gt_ir.LevelMarker.END
                    else restricted_interval.end.offset
                )
                axis_interval = gt_ir.AxisInterval(
                    start=gt_ir.AxisBound(
                        level=restricted_interval.start.level, offset=start_offset
                    ),
                    end=gt_ir.AxisBound(level=restricted_interval.end.level, offset=end_offset),
                )
            else:
                axis_interval = gt_ir.AxisInterval(
                    start=gt_ir.AxisBound(level=gt_ir.LevelMarker.START, offset=lower_indices[d]),
                    end=gt_ir.AxisBound(level=gt_ir.LevelMarker.END, offset=upper_indices[d]),
                )
=======
                )
                end_offset = (
                    min(upper_indices[d], restricted_interval.end.offset)
                    if restricted_interval.end.level == gt_ir.LevelMarker.END
                    else restricted_interval.end.offset
                )
                axis_interval = gt_ir.AxisInterval(
                    start=gt_ir.AxisBound(
                        level=restricted_interval.start.level, offset=start_offset
                    ),
                    end=gt_ir.AxisBound(level=restricted_interval.end.level, offset=end_offset),
                )
            else:
                axis_interval = gt_ir.AxisInterval(
                    start=gt_ir.AxisBound(level=gt_ir.LevelMarker.START, offset=lower_indices[d]),
                    end=gt_ir.AxisBound(level=gt_ir.LevelMarker.END, offset=upper_indices[d]),
                )
>>>>>>> a0832b91

            origin_expr = f"{node.name}{self.origin_marker}[{fd}]"
            level_to_expr = {
                gt_ir.LevelMarker.START: origin_expr,
                gt_ir.LevelMarker.END: f"{origin_expr} + {self.domain_arg_name}[{fd}]",
            }

            indices = []
            for bound in (axis_interval.start, axis_interval.end):
                total_offset = bound.offset + ax_offset
                total_offset_expr = " {:+d}".format(total_offset) if total_offset != 0 else ""
                indices.append(f"{level_to_expr[bound.level]}{total_offset_expr}")

            index.append(f"{indices[0]} : {indices[1]}")

        k_ax = self.domain.sequential_axis.name
        k_offset = node.offset.get(k_ax, 0)
        if isinstance(k_offset, gt_ir.Expr):
            variable_koffset = True
            is_parallel = False
            k_offset = self.visit(k_offset)
        else:
            variable_koffset = False
            is_parallel = (
                self.block_info.iteration_order == gt_ir.IterationOrder.PARALLEL
                and not self.block_info.variable_koffsets
            )

        if k_ax in self.impl_node.fields[node.name].axes:
            fd = self.impl_node.fields[node.name].axes.index(k_ax)
            if is_parallel:
                start_expr = self.interval_k_start_name
                start_expr += " {:+d}".format(k_offset) if k_offset else ""
                end_expr = self.interval_k_end_name
                end_expr += " {:+d}".format(k_offset) if k_offset else ""
                index.append(
                    "{name}{marker}[{fd}] + {start}:{name}{marker}[{fd}] + {stop}".format(
                        name=node.name,
                        start=start_expr,
                        marker=self.origin_marker,
                        stop=end_expr,
                        fd=fd,
                    )
                )
            elif not variable_koffset:
                idx = "{:+d}".format(k_offset) if k_offset else ""
                index.append(
                    "{name}{marker}[{fd}] + {ax}{idx}".format(
                        name=node.name,
                        marker=self.origin_marker,
                        fd=fd,
                        ax=k_ax,
                        idx=idx,
                    )
                )

        data_idx = f", {','.join(str(i) for i in node.data_index)}" if node.data_index else ""
        if not variable_koffset:
            source = f"{node.name}[{', '.join(index)}{data_idx}]"
        else:
            source = (
                f"{node.name}["
                + ", ".join(f"{axis_name.upper()}_{node.name}" for axis_name in parallel_axes_names)
                + f", {k_ax} + {k_offset}"
                + "]"
            )
        if not parallel_axes_dims and not is_parallel:
            source = f"np.asarray([{source}])"

        return source

    def visit_StencilImplementation(self, node: gt_ir.StencilImplementation) -> None:
        self.sources.empty_line()

        # Accessors for IO fields
        self.sources.append("# Sliced views of the stencil fields (domain + borders)")
        for info in node.api_signature:
            if info.name in node.fields and info.name not in node.unreferenced:
                self.sources.extend(self._make_field_origin(info.name))
                self.sources.extend(
                    "{name} = {name}.view({np}.ndarray)".format(
                        name=info.name, np=self.numpy_prefix
                    )
                )
        self.sources.empty_line()

        super().visit_StencilImplementation(node)

    def visit_UnaryOpExpr(self, node: gt_ir.UnaryOpExpr, **kwargs) -> str:

        if node.op is gt_ir.UnaryOperator.NOT:
            source = "np.logical_not({expr})".format(expr=self.visit(node.arg, **kwargs))
        else:
            fmt = "({})" if isinstance(node.arg, gt_ir.CompositeExpr) else "{}"
            source = "{op}{expr}".format(
                op=self.OP_TO_PYTHON[node.op], expr=fmt.format(self.visit(node.arg, **kwargs))
            )

        return source

    def visit_BinOpExpr(self, node: gt_ir.BinOpExpr, **kwargs) -> str:
        if node.op is gt_ir.BinaryOperator.AND:
            source = "np.logical_and({lhs}, {rhs})".format(
                lhs=self.visit(node.lhs, **kwargs), rhs=self.visit(node.rhs, **kwargs)
            )
        elif node.op is gt_ir.BinaryOperator.OR:
            source = "np.logical_or({lhs}, {rhs})".format(
                lhs=self.visit(node.lhs, **kwargs), rhs=self.visit(node.rhs, **kwargs)
            )
        else:
            lhs_fmt = "({})" if isinstance(node.lhs, gt_ir.CompositeExpr) else "{}"
            rhs_fmt = "({})" if isinstance(node.rhs, gt_ir.CompositeExpr) else "{}"
            source = "{lhs} {op} {rhs}".format(
                lhs=lhs_fmt.format(self.visit(node.lhs, **kwargs)),
                op=self.OP_TO_PYTHON[node.op],
                rhs=rhs_fmt.format(self.visit(node.rhs, **kwargs)),
            )

        return source

    def visit_TernaryOpExpr(self, node: gt_ir.TernaryOpExpr, **kwargs) -> str:
        then_fmt = "({})" if isinstance(node.then_expr, gt_ir.CompositeExpr) else "{}"
        else_fmt = "({})" if isinstance(node.else_expr, gt_ir.CompositeExpr) else "{}"

        source = "{np}.where({condition}, {then_expr}, {else_expr})".format(
            np=self.numpy_prefix,
            condition=self.visit(node.condition, **kwargs),
            then_expr=then_fmt.format(self.visit(node.then_expr, **kwargs)),
            else_expr=else_fmt.format(self.visit(node.else_expr, **kwargs)),
        )

        return source

<<<<<<< HEAD
=======
    def _visit_ForLoopBound(self, node: gt_ir.AxisBound, axis: int) -> str:
        if node.level == gt_ir.LevelMarker.START:
            return str(node.offset)
        elif node.level == gt_ir.LevelMarker.END:
            return f"_domain_[2] + {node.offset}"
        else:
            return f"domain[{axis}] + {node.offset}"

    def visit_For(self, node: gt_ir.For) -> List[str]:
        self.block_info.explicit_K_loop = True
        k_ax = gt_ir.Domain.LatLonGrid().sequential_axis
        k_index = gt_ir.Domain.LatLonGrid().index(k_ax)

        sources = []
        if isinstance(node.start, gt_ir.AxisBound):
            start = self._visit_ForLoopBound(node.start, k_index)
        else:
            start = self.visit(node.start)
        if isinstance(node.stop, gt_ir.AxisBound):
            stop = self._visit_ForLoopBound(node.stop, k_index)
        else:
            stop = self.visit(node.stop)
        if isinstance(node.step, int) and node.step > 0:
            step = node.step
            sources.append(f"for {node.target.name} in range({start},{stop},{step}):")
        else:
            sources.append(f"for {node.target.name} in range({start},{stop}):")
        for stmt in node.body.stmts:
            sources.append(self.indent_size * " " + self.visit(stmt))
        return sources

    def visit_AxisIndex(self, node: gt_ir.AxisIndex):
        assert node.axis == "K"
        return node.axis

>>>>>>> a0832b91
    def _visit_branch_stmt(self, stmt: gt_ir.Statement, **kwargs) -> List[str]:
        sources = []
        if isinstance(stmt, gt_ir.Assign):
            condition = "__condition_1"
            for i in range(1, self.conditions_depth):
                condition = "{np}.logical_and({outer_condition}, {inner_condition})".format(
                    np=self.numpy_prefix,
                    outer_condition=condition,
                    inner_condition="__condition_{level}".format(level=i + 1),
                )

            target = self.visit(stmt.target, **kwargs)
            value = self.visit(stmt.value, **kwargs)

            # Check if this temporary variable / field already contains written information.
            # If it does, it needs to be the else expression of the where, otherwise we set the else to nan.
            # This ensures that we only write defined values.
            # This check is not relevant for fields as they enter defined
            target_expr = stmt.target.expr if isinstance(stmt.target, ShapedExpr) else stmt.target
            is_possible_else = not isinstance(target_expr, gt_ir.VarRef) or (
                target_expr.name in self.var_refs_defined
            )

            sources.append(
                "{target} = {np}.where({condition}, {then_expr}, {else_expr})".format(
                    np=self.numpy_prefix,
                    condition=condition,
                    target=target,
                    then_expr=value,
                    else_expr=target if is_possible_else else f"{self.numpy_prefix}.nan",
                )
            )

            if isinstance(target_expr, gt_ir.VarRef):
                self.var_refs_defined.add(target_expr.name)

        else:
            stmt_sources = self.visit(stmt, **kwargs)
            if isinstance(stmt_sources, list):
                sources.extend(stmt_sources)
            else:
                sources.append(stmt_sources)

        return sources

    def visit_If(self, node: gt_ir.If, **kwargs) -> List[str]:
        sources = []
        self.conditions_depth += 1
        sources.append(
            "__condition_{level} = {condition}".format(
                level=self.conditions_depth, condition=self.visit(node.condition, **kwargs)
            )
        )

        for stmt in node.main_body.stmts:
            sources.extend(self._visit_branch_stmt(stmt, **kwargs))
        if node.else_body is not None:
            sources.append(
                "__condition_{level} = np.logical_not(__condition_{level})".format(
                    level=self.conditions_depth, condition=self.visit(node.condition, **kwargs)
                )
            )
            for stmt in node.else_body.stmts:
                sources.extend(self._visit_branch_stmt(stmt, **kwargs))

        self.conditions_depth -= 1
        # return "\n".join(sources)
        return sources

<<<<<<< HEAD
=======
    def visit_HorizontalIf(self, node: gt_ir.HorizontalIf, **kwargs) -> List[str]:
        sources = []
        for stmt in node.body.stmts:
            stmt_source = self.visit(stmt, intervals=node.intervals, **kwargs)
            if isinstance(stmt_source, list):
                sources.extend(stmt_source)
            else:
                sources.append(stmt_source)

        return sources

>>>>>>> a0832b91
    def visit_While(self, node: gt_ir.While) -> List[str]:
        sources = []
        condition = self.visit(node.condition)
        if self.conditions_depth > 0:
            condition_statement = f"__while_condition = np.logical_and({condition}, __condition_{self.conditions_depth})"
        else:
            condition_statement = f"__while_condition = {condition}"
        sources.append(condition_statement)
        sources.append(f"while {self.numpy_prefix}.any(__while_condition):")
        for stmt in node.body.stmts:
            target = self.visit(stmt.target)
            value = self.visit(stmt.value)
            target_expr = stmt.target.expr if isinstance(stmt.target, ShapedExpr) else stmt.target

            is_possible_else = not isinstance(target_expr, gt_ir.VarRef) or (
                target_expr.name in self.var_refs_defined
            )

            sources.append(
                "{spaces}{target} = {np}.where(__while_condition, {then_expr}, {else_expr})".format(
                    spaces=" " * self.indent_size,
                    np=self.numpy_prefix,
                    target=target,
                    then_expr=value,
                    else_expr=target if is_possible_else else "np.nan",
                )
            )

            if isinstance(target_expr, gt_ir.VarRef):
                self.var_refs_defined.add(target_expr.name)

        sources.append(" " * self.indent_size + condition_statement)
<<<<<<< HEAD

        return sources

    def visit_HorizontalIf(self, node: gt_ir.HorizontalIf, **kwargs) -> List[str]:
        sources = []
        for stmt in node.body.stmts:
            stmt_source = self.visit(stmt, intervals=node.intervals, **kwargs)
            if isinstance(stmt_source, list):
                sources.extend(stmt_source)
            else:
                sources.append(stmt_source)
=======
>>>>>>> a0832b91
        return sources


class NumPyModuleGenerator(BaseModuleGenerator):
    def __init__(self):
        super().__init__()
        self.source_generator = NumPySourceGenerator(
            indent_size=self.TEMPLATE_INDENT_SIZE,
            origin_marker="__O",
            domain_arg_name=self.DOMAIN_ARG_NAME,
            origin_arg_name=self.ORIGIN_ARG_NAME,
            splitters_name=self.SPLITTERS_NAME,
            numpy_prefix="np",
            interval_k_start_name="interval_k_start",
            interval_k_end_name="interval_k_end",
        )

    def generate_module_members(self) -> str:
        return ""

    def generate_implementation(self) -> str:
        block = gt_text.TextBlock(indent_size=self.TEMPLATE_INDENT_SIZE)
        numpy_ir = NumpyIR.apply(self.builder.implementation_ir)
        self.source_generator(numpy_ir, block)
        if self.builder.options.backend_opts.get("ignore_np_errstate", True):
            source = "with np.errstate(divide='ignore', over='ignore', under='ignore', invalid='ignore'):\n"
            source += textwrap.indent(block.text, " " * self.TEMPLATE_INDENT_SIZE)
        else:
            source = block.text
        return source


def numpy_layout(mask: Tuple[int, ...]) -> Tuple[Optional[int], ...]:
    ctr = iter(range(sum(mask)))
    layout = [next(ctr) if m else None for m in mask]
    return tuple(layout)


def numpy_is_compatible_layout(field: Union["Storage", np.ndarray]) -> bool:
    return sum(field.shape) > 0


def numpy_is_compatible_type(field: Any) -> bool:
    return isinstance(field, np.ndarray)


@gt_backend.register
class NumPyBackend(gt_backend.BaseBackend, gt_backend.PurePythonBackendCLIMixin):
    """Pure Python backend using NumPy for faster computations than the debug backend.

    Other Parameters
    ----------------
    Backend options include:
    - ignore_np_errstate: `bool`
        If False, does not ignore NumPy floating-point errors. (`True` by default.)
    """

    name = "numpy"
    options = {"ignore_np_errstate": {"versioning": True, "type": bool}}
    storage_info = {
        "alignment": 1,
        "device": "cpu",
        "layout_map": numpy_layout,
        "is_compatible_layout": numpy_is_compatible_layout,
        "is_compatible_type": numpy_is_compatible_type,
    }

    languages = {"computation": "python", "bindings": []}

    MODULE_GENERATOR_CLASS = NumPyModuleGenerator

    USE_LEGACY_TOOLCHAIN = True<|MERGE_RESOLUTION|>--- conflicted
+++ resolved
@@ -87,11 +87,7 @@
         self.interval_k_start_name = interval_k_start_name
         self.interval_k_end_name = interval_k_end_name
         self.conditions_depth = 0
-<<<<<<< HEAD
-        self.range_args = list()
-=======
         self.current_k_loop_range = list()
->>>>>>> a0832b91
 
     def _make_field_origin(self, name: str, origin=None):
         if origin is None:
@@ -156,17 +152,10 @@
             iteration_order != gt_ir.IterationOrder.PARALLEL or self.block_info.variable_koffsets
         )
 
-<<<<<<< HEAD
-        if needs_explicit_kloop:
-            if self.range_args != range_args:
-                self.range_args = range_args
-                range_expr = "range({args})".format(args=", ".join(a for a in range_args))
-=======
         if self.block_info.explicit_K_loop:
             if self.current_k_loop_range != current_k_loop_range:
                 self.current_k_loop_range = current_k_loop_range
                 range_expr = "range({args})".format(args=", ".join(a for a in current_k_loop_range))
->>>>>>> a0832b91
                 seq_axis = self.impl_node.domain.sequential_axis.name
                 source_lines.append(
                     "for {ax} in {range_expr}:".format(ax=seq_axis, range_expr=range_expr)
@@ -177,11 +166,7 @@
                 )
             source_lines.extend(" " * self.indent_size + line for line in body_sources)
         else:
-<<<<<<< HEAD
-            self.range_args.clear()
-=======
             self.current_k_loop_range.clear()
->>>>>>> a0832b91
             source_lines.append(
                 "{interval_k_start_name} = {lb}".format(
                     interval_k_start_name=self.interval_k_start_name, lb=loop_bounds[0]
@@ -241,15 +226,9 @@
         intervals = kwargs.get("intervals", None)
         assert node.name in self.block_info.accessors
 
-<<<<<<< HEAD
-        extent = self.block_info.extent
-        # lower_extent = list(extent.lower_indices)
-        # upper_extent = list(extent.upper_indices)
-=======
         is_parallel = (
             not self.block_info.explicit_K_loop
         )  # self.block_info.iteration_order == gt_ir.IterationOrder.PARALLEL
->>>>>>> a0832b91
         parallel_axes_names = [
             axis
             for axis in self.impl_node.fields[node.name].axes
@@ -257,14 +236,6 @@
         ]
         parallel_axes_dims = [self.impl_node.domain.index(axis) for axis in parallel_axes_names]
 
-<<<<<<< HEAD
-        # for d, ax in enumerate(parallel_axes_names):
-        #     idx = node.offset.get(ax, 0)
-        #     if idx:
-        #         lower_extent[d] += idx
-        #         upper_extent[d] += idx
-=======
->>>>>>> a0832b91
         lower_indices = self.block_info.extent.lower_indices
         upper_indices = self.block_info.extent.upper_indices
 
@@ -279,7 +250,6 @@
                     max(lower_indices[d], restricted_interval.start.offset)
                     if restricted_interval.start.level == gt_ir.LevelMarker.START
                     else restricted_interval.start.offset
-<<<<<<< HEAD
                 )
                 end_offset = (
                     min(upper_indices[d], restricted_interval.end.offset)
@@ -297,25 +267,6 @@
                     start=gt_ir.AxisBound(level=gt_ir.LevelMarker.START, offset=lower_indices[d]),
                     end=gt_ir.AxisBound(level=gt_ir.LevelMarker.END, offset=upper_indices[d]),
                 )
-=======
-                )
-                end_offset = (
-                    min(upper_indices[d], restricted_interval.end.offset)
-                    if restricted_interval.end.level == gt_ir.LevelMarker.END
-                    else restricted_interval.end.offset
-                )
-                axis_interval = gt_ir.AxisInterval(
-                    start=gt_ir.AxisBound(
-                        level=restricted_interval.start.level, offset=start_offset
-                    ),
-                    end=gt_ir.AxisBound(level=restricted_interval.end.level, offset=end_offset),
-                )
-            else:
-                axis_interval = gt_ir.AxisInterval(
-                    start=gt_ir.AxisBound(level=gt_ir.LevelMarker.START, offset=lower_indices[d]),
-                    end=gt_ir.AxisBound(level=gt_ir.LevelMarker.END, offset=upper_indices[d]),
-                )
->>>>>>> a0832b91
 
             origin_expr = f"{node.name}{self.origin_marker}[{fd}]"
             level_to_expr = {
@@ -449,8 +400,6 @@
 
         return source
 
-<<<<<<< HEAD
-=======
     def _visit_ForLoopBound(self, node: gt_ir.AxisBound, axis: int) -> str:
         if node.level == gt_ir.LevelMarker.START:
             return str(node.offset)
@@ -486,7 +435,6 @@
         assert node.axis == "K"
         return node.axis
 
->>>>>>> a0832b91
     def _visit_branch_stmt(self, stmt: gt_ir.Statement, **kwargs) -> List[str]:
         sources = []
         if isinstance(stmt, gt_ir.Assign):
@@ -556,8 +504,6 @@
         # return "\n".join(sources)
         return sources
 
-<<<<<<< HEAD
-=======
     def visit_HorizontalIf(self, node: gt_ir.HorizontalIf, **kwargs) -> List[str]:
         sources = []
         for stmt in node.body.stmts:
@@ -569,7 +515,6 @@
 
         return sources
 
->>>>>>> a0832b91
     def visit_While(self, node: gt_ir.While) -> List[str]:
         sources = []
         condition = self.visit(node.condition)
@@ -602,20 +547,6 @@
                 self.var_refs_defined.add(target_expr.name)
 
         sources.append(" " * self.indent_size + condition_statement)
-<<<<<<< HEAD
-
-        return sources
-
-    def visit_HorizontalIf(self, node: gt_ir.HorizontalIf, **kwargs) -> List[str]:
-        sources = []
-        for stmt in node.body.stmts:
-            stmt_source = self.visit(stmt, intervals=node.intervals, **kwargs)
-            if isinstance(stmt_source, list):
-                sources.extend(stmt_source)
-            else:
-                sources.append(stmt_source)
-=======
->>>>>>> a0832b91
         return sources
 
 
