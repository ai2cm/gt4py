--- conflicted
+++ resolved
@@ -147,17 +147,6 @@
 
         is_parallel = self.block_info.iteration_order == gt_ir.IterationOrder.PARALLEL
         extent = self.block_info.extent
-<<<<<<< HEAD
-=======
-        lower_extent = list(extent.lower_indices)
-        upper_extent = list(extent.upper_indices)
-
-        for d, ax in enumerate(node.offset.keys()):
-            idx = node.offset.get(ax, 0)
-            if idx:
-                lower_extent[d] += idx
-                upper_extent[d] += idx
->>>>>>> 76042e58
 
         index = []
         for d, axis_name in enumerate([axis.name for axis in self.impl_node.domain.parallel_axes]):
