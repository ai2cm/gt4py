# -*- coding: utf-8 -*-
#
# GT4Py - GridTools4Py - GridTools for Python
#
# Copyright (c) 2014-2021, ETH Zurich
# All rights reserved.
#
# This file is part the GT4Py project and the GridTools framework.
# GT4Py is free software: you can redistribute it and/or modify it under
# the terms of the GNU General Public License as published by the
# Free Software Foundation, either version 3 of the License, or any later
# version. See the LICENSE.txt file at the top-level directory of this
# distribution for a copy of the license or check <https://www.gnu.org/licenses/>.
#
# SPDX-License-Identifier: GPL-3.0-or-later

import abc
import functools
import numbers
import os
from typing import TYPE_CHECKING, Any, Dict, List, Optional, Tuple, Type, Union

import jinja2
import numpy as np

from gt4py import backend as gt_backend
from gt4py import definitions as gt_definitions
from gt4py import gt_src_manager
from gt4py import ir as gt_ir
from gt4py import utils as gt_utils
from gt4py.utils import text as gt_text

from . import pyext_builder
from .module_generator import CUDAPyExtModuleGenerator, PyExtModuleGenerator


if TYPE_CHECKING:
    from gt4py.stencil_object import StencilObject
    from gt4py.storage.storage import Storage


def make_x86_layout_map(mask: Tuple[int, ...]) -> Tuple[Optional[int], ...]:
    ctr = iter(range(sum(mask)))
    if len(mask) < 3:
        layout: List[Optional[int]] = [next(ctr) if m else None for m in mask]
    else:
        swapped_mask: List[Optional[int]] = [*mask[3:], *mask[:3]]
        layout = [next(ctr) if m else None for m in swapped_mask]

        layout = [*layout[-3:], *layout[:-3]]

    return tuple(layout)


def x86_is_compatible_layout(field: "Storage") -> bool:
    stride = 0
    layout_map = make_x86_layout_map(field.mask)
    flattened_layout = [index for index in layout_map if index is not None]
    if len(field.strides) < len(flattened_layout):
        return False
    for dim in reversed(np.argsort(flattened_layout)):
        if field.strides[dim] < stride:
            return False
        stride = field.strides[dim]
    return True


def gtcpu_is_compatible_type(field: "Storage") -> bool:
    return isinstance(field, np.ndarray)


def make_mc_layout_map(mask: Tuple[int, ...]) -> Tuple[Optional[int], ...]:
    ctr = reversed(range(sum(mask)))
    if len(mask) < 3:
        layout: List[Optional[int]] = [next(ctr) if m else None for m in mask]
    else:
        swapped_mask: List[Optional[int]] = list(mask)
        tmp = swapped_mask[1]
        swapped_mask[1] = swapped_mask[2]
        swapped_mask[2] = tmp

        layout = [next(ctr) if m else None for m in swapped_mask]

        tmp = layout[1]
        layout[1] = layout[2]
        layout[2] = tmp

    return tuple(layout)


def mc_is_compatible_layout(field: "Storage") -> bool:
    stride = 0
    layout_map = make_mc_layout_map(field.mask)
    flattened_layout = [index for index in layout_map if index is not None]
    if len(field.strides) < len(flattened_layout):
        return False
    for dim in reversed(np.argsort(flattened_layout)):
        if field.strides[dim] < stride:
            return False
        stride = field.strides[dim]
    return True


def make_cuda_layout_map(mask: Tuple[int, ...]) -> Tuple[Optional[int], ...]:
    ctr = reversed(range(sum(mask)))
    return tuple([next(ctr) if m else None for m in mask])


def cuda_is_compatible_layout(field: "Storage") -> bool:
    stride = 0
    layout_map = make_cuda_layout_map(field.mask)
    flattened_layout = [index for index in layout_map if index is not None]
    if len(field.strides) < len(flattened_layout):
        return False
    for dim in reversed(np.argsort(flattened_layout)):
        if field.strides[dim] < stride:
            return False
        stride = field.strides[dim]
    return True


def cuda_is_compatible_type(field: Any) -> bool:
    from gt4py.storage.storage import ExplicitlySyncedGPUStorage, GPUStorage

    return isinstance(field, (GPUStorage, ExplicitlySyncedGPUStorage))


class LowerHorizontalIfPass(gt_ir.IRNodeMapper):
    @classmethod
    def apply(cls, impl_node: gt_ir.StencilImplementation) -> None:
        cls(impl_node.domain).visit(impl_node)

    def __init__(self, domain: gt_ir.Domain):
        self.domain = domain
        self.extent: Optional[gt_ir.Extent] = None

    def visit_Stage(
        self, path: tuple, node_name: str, node: gt_ir.Stage
    ) -> Tuple[bool, gt_ir.Stage]:
        self.extent = node.compute_extent
        return self.generic_visit(path, node_name, node)

    def visit_HorizontalIf(
        self, path: tuple, node_name: str, node: gt_ir.HorizontalIf
    ) -> Tuple[bool, gt_ir.If]:
        assert self.extent is not None

        conditions = []
        for axis, interval in node.intervals.items():
            extent = self.extent[self.domain.index(axis)]

            if (
                interval.start.level == interval.end.level
                and interval.start.offset == interval.end.offset - 1
            ):
                # Use a single condition
                conditions.append(
                    gt_ir.BinOpExpr(
                        op=gt_ir.BinaryOperator.EQ,
<<<<<<< HEAD
                        lhs=gt_ir.AxisIndex(axis=axis),
                        rhs=gt_ir.AxisOffset(
=======
                        lhs=gt_ir.AxisPosition(axis=axis),
                        rhs=gt_ir.AxisIndex(
>>>>>>> a0832b91
                            axis=axis, endpt=interval.start.level, offset=interval.start.offset
                        ),
                    )
                )
            else:
                # start
                if (
                    interval.start.level != gt_ir.LevelMarker.START
                    or interval.start.offset > extent[0]
                ):
                    conditions.append(
                        gt_ir.BinOpExpr(
                            op=gt_ir.BinaryOperator.GE,
<<<<<<< HEAD
                            lhs=gt_ir.AxisIndex(axis=axis),
                            rhs=gt_ir.AxisOffset(
=======
                            lhs=gt_ir.AxisPosition(axis=axis),
                            rhs=gt_ir.AxisIndex(
>>>>>>> a0832b91
                                axis=axis, endpt=interval.start.level, offset=interval.start.offset
                            ),
                        )
                    )

                # end
                if interval.end.level != gt_ir.LevelMarker.END or interval.end.offset < extent[1]:
                    conditions.append(
                        gt_ir.BinOpExpr(
                            op=gt_ir.BinaryOperator.LT,
<<<<<<< HEAD
                            lhs=gt_ir.AxisIndex(axis=axis),
                            rhs=gt_ir.AxisOffset(
=======
                            lhs=gt_ir.AxisPosition(axis=axis),
                            rhs=gt_ir.AxisIndex(
>>>>>>> a0832b91
                                axis=axis, endpt=interval.end.level, offset=interval.end.offset
                            ),
                        )
                    )

        if conditions:
            return (
                True,
                gt_ir.If(
                    condition=functools.reduce(
                        lambda x, y: gt_ir.BinOpExpr(op=gt_ir.BinaryOperator.AND, lhs=x, rhs=y),
                        conditions,
                    ),
                    main_body=node.body,
                ),
            )
        else:
            return True, node.body


class _MaxKOffsetExtractor(gt_ir.IRNodeVisitor):
    @classmethod
    def apply(cls, root_node: gt_ir.Node) -> int:
        return cls()(root_node)

    def __init__(self):
        self.max_offset = 2

    def __call__(self, node: gt_ir.Node) -> int:
        self.visit(node)
        return self.max_offset

    def visit_AxisBound(self, node: gt_ir.AxisBound) -> None:
        self.max_offset = max(self.max_offset, abs(node.offset) + 1)


_extract_max_k_offset = _MaxKOffsetExtractor.apply


class GTPyExtGenerator(gt_ir.IRNodeVisitor):

    TEMPLATE_DIR = os.path.join(os.path.dirname(__file__), "templates")
    TEMPLATE_FILES = {
        "computation.hpp": "computation.hpp.in",
        "computation.src": "computation.src.in",
        "bindings.cpp": "bindings.cpp.in",
    }
    COMPUTATION_FILES = ["computation.hpp", "computation.src"]
    BINDINGS_FILES = ["bindings.cpp"]

    OP_TO_CPP = {
        gt_ir.UnaryOperator.POS: "+",
        gt_ir.UnaryOperator.NEG: "-",
        gt_ir.UnaryOperator.NOT: "!",
        gt_ir.BinaryOperator.ADD: "+",
        gt_ir.BinaryOperator.SUB: "-",
        gt_ir.BinaryOperator.MUL: "*",
        gt_ir.BinaryOperator.DIV: "/",
        gt_ir.BinaryOperator.POW: "pow({}, {})".format,
        gt_ir.BinaryOperator.MOD: "fmod({}, {})".format,
        gt_ir.BinaryOperator.AND: "&&",
        gt_ir.BinaryOperator.OR: "||",
        gt_ir.BinaryOperator.LT: "<",
        gt_ir.BinaryOperator.LE: "<=",
        gt_ir.BinaryOperator.EQ: "==",
        gt_ir.BinaryOperator.GE: ">=",
        gt_ir.BinaryOperator.GT: ">",
        gt_ir.BinaryOperator.NE: "!=",
    }

    DATA_TYPE_TO_CPP = {
        gt_ir.DataType.BOOL: "bool",
        gt_ir.DataType.INT8: "int8_t",
        gt_ir.DataType.INT16: "int16_t",
        gt_ir.DataType.INT32: "int32_t",
        gt_ir.DataType.INT64: "int64_t",
        gt_ir.DataType.FLOAT32: "float32_t",
        gt_ir.DataType.FLOAT64: "float64_t",
        gt_ir.DataType.DEFAULT: "float64_t",
    }

    NATIVE_FUNC_TO_CPP = {
        gt_ir.NativeFunction.ABS: "fabs",
        gt_ir.NativeFunction.MIN: "min",
        gt_ir.NativeFunction.MAX: "max",
        gt_ir.NativeFunction.MOD: "fmod",
        gt_ir.NativeFunction.SIN: "sin",
        gt_ir.NativeFunction.COS: "cos",
        gt_ir.NativeFunction.TAN: "tan",
        gt_ir.NativeFunction.ARCSIN: "asin",
        gt_ir.NativeFunction.ARCCOS: "acos",
        gt_ir.NativeFunction.ARCTAN: "atan",
        gt_ir.NativeFunction.SQRT: "sqrt",
        gt_ir.NativeFunction.EXP: "exp",
        gt_ir.NativeFunction.LOG: "log",
        gt_ir.NativeFunction.ISFINITE: "isfinite",
        gt_ir.NativeFunction.ISINF: "isinf",
        gt_ir.NativeFunction.ISNAN: "isnan",
        gt_ir.NativeFunction.FLOOR: "floor",
        gt_ir.NativeFunction.CEIL: "ceil",
        gt_ir.NativeFunction.TRUNC: "trunc",
    }

    BUILTIN_TO_CPP = {
        gt_ir.Builtin.NONE: "nullptr",  # really?
        gt_ir.Builtin.FALSE: "false",
        gt_ir.Builtin.TRUE: "true",
    }

    def __init__(self, class_name, module_name, backend):
        self.class_name = class_name
        self.module_name = module_name
        self.backend = backend

        self.templates = {}
        for key, file_name in self.TEMPLATE_FILES.items():
            with open(os.path.join(self.TEMPLATE_DIR, file_name), "r") as f:
                self.templates[key] = jinja2.Template(f.read())
        self.impl_node = None
        self.stage_symbols = None
        self.apply_block_symbols = None
        self.declared_symbols = None
        self.requires_positional = False
        self.requires_K_size = False

    def __call__(self, impl_node: gt_ir.StencilImplementation) -> Dict[str, Dict[str, str]]:
        assert isinstance(impl_node, gt_ir.StencilImplementation)
        assert impl_node.domain.sequential_axis.name == gt_definitions.CartesianSpace.Axis.K.name

        self.impl_node = impl_node

        self.domain = impl_node.domain
        self.k_splitters: List[Tuple[str, int]] = []

        source = self.visit(impl_node)

        return source

    def _make_cpp_value(self, value: Any) -> Optional[str]:
        if isinstance(value, numbers.Number):
            if isinstance(value, bool):
                value = int(value)
                result: Optional[str] = str(value)
        else:
            result = None

        return result

    def _make_cpp_type(self, data_type: gt_ir.DataType) -> str:
        result = self.DATA_TYPE_TO_CPP[data_type]

        return result

    def _make_cpp_variable(self, decl: gt_ir.VarDecl) -> str:
        result = "{t} {name};".format(t=self._make_cpp_type(decl.data_type), name=decl.name)

        return result

    def visit_ScalarLiteral(self, node: gt_ir.ScalarLiteral) -> str:
        source = "{dtype}{{{value}}}".format(
            dtype=self.DATA_TYPE_TO_CPP[node.data_type], value=node.value
        )

        return source

    def visit_FieldRef(self, node: gt_ir.FieldRef, **kwargs: Any) -> str:
        assert node.name in self.apply_block_symbols
        if node.data_index:
            raise ValueError("Only scalar fields are supported.")

        offset = [node.offset.get(name, 0) for name in self.domain.axes_names]
        if not all(i == 0 for i in offset):
            source_offsets = [
                f"int({self.visit(i)})" if isinstance(i, gt_ir.Expr) else str(i) for i in offset
            ]
            idx = ", ".join(source_offsets)
        else:
            idx = ""
        source = "eval({name}({idx}))".format(name=node.name, idx=idx)

        return source

    def visit_VarRef(self, node: gt_ir.VarRef, *, write_context: bool = False) -> str:
        assert node.name in self.apply_block_symbols

        if write_context and node.name not in self.declared_symbols:
            self.declared_symbols.add(node.name)
            source = self._make_cpp_type(self.apply_block_symbols[node.name].data_type) + " "
        else:
            source = ""

        idx = ", ".join(str(i) for i in node.index) if node.index else ""

        if node.name in self.impl_node.parameters:
            source += "eval({name}({idx}))".format(name=node.name, idx=idx)
        else:
            source += "{name}".format(name=node.name)
            if idx:
                source += "[{idx}]".format(idx=idx)

        return source

    def visit_UnaryOpExpr(self, node: gt_ir.UnaryOpExpr) -> str:
        fmt = "({})" if isinstance(node.arg, gt_ir.CompositeExpr) else "{}"
        source = "{op}{expr}".format(
            op=self.OP_TO_CPP[node.op], expr=fmt.format(self.visit(node.arg))
        )

        return source

    def visit_BinOpExpr(self, node: gt_ir.BinOpExpr) -> str:
        lhs_fmt = "({})" if isinstance(node.lhs, gt_ir.CompositeExpr) else "{}"
        lhs_expr = lhs_fmt.format(self.visit(node.lhs))
        rhs_fmt = "({})" if isinstance(node.rhs, gt_ir.CompositeExpr) else "{}"
        rhs_expr = rhs_fmt.format(self.visit(node.rhs))

        cpp_op = self.OP_TO_CPP[node.op]
        if callable(cpp_op):
            source = cpp_op(lhs_expr, rhs_expr)
        else:
            source = "{lhs} {op} {rhs}".format(lhs=lhs_expr, op=cpp_op, rhs=rhs_expr)

        return source

    def visit_Cast(self, node: gt_ir.Cast) -> str:
        expr = self.visit(node.expr)
        dtype = self.DATA_TYPE_TO_CPP[node.data_type]
        return f"static_cast<{dtype}>({expr})"

    def visit_BuiltinLiteral(self, node: gt_ir.BuiltinLiteral) -> str:
        return self.BUILTIN_TO_CPP[node.value]

    def visit_NativeFuncCall(self, node: gt_ir.NativeFuncCall) -> str:
        call = self.NATIVE_FUNC_TO_CPP[node.func]
        if self.backend.GT_BACKEND_T != "cuda":
            call = "std::" + call
        args = ",".join(self.visit(arg) for arg in node.args)
        return f"{call}({args})"

    def visit_TernaryOpExpr(self, node: gt_ir.TernaryOpExpr) -> str:
        then_fmt = "({})" if isinstance(node.then_expr, gt_ir.CompositeExpr) else "{}"
        else_fmt = "({})" if isinstance(node.else_expr, gt_ir.CompositeExpr) else "{}"
        source = "({condition}) ? {then_expr} : {else_expr}".format(
            condition=self.visit(node.condition),
            then_expr=then_fmt.format(self.visit(node.then_expr)),
            else_expr=else_fmt.format(self.visit(node.else_expr)),
        )

        return source

    def visit_Assign(self, node: gt_ir.Assign) -> List[str]:
        lhs = self.visit(node.target, write_context=True)
        rhs = self.visit(node.value)
        source = "{lhs} = {rhs};".format(lhs=lhs, rhs=rhs)

        return [source]

    def visit_BlockStmt(self, node: gt_ir.BlockStmt) -> str:
        body_sources = gt_text.TextBlock()
        for stmt in node.stmts:
            body_sources.extend(self.visit(stmt))

        return body_sources.text

    def visit_If(self, node: gt_ir.If) -> gt_text.TextBlock:
        body_sources = gt_text.TextBlock()
        body_sources.append("if ({condition}) {{".format(condition=self.visit(node.condition)))
        for stmt in node.main_body.stmts:
            body_sources.extend(self.visit(stmt))
        if node.else_body:
            body_sources.append("} else {")

            for stmt in node.else_body.stmts:
                body_sources.extend(self.visit(stmt))

        body_sources.append("}")
        return body_sources

<<<<<<< HEAD
=======
    def visit_AxisIndex(self, node: gt_ir.AxisIndex) -> str:
        self.requires_positional = True
        return f"eval.{node.axis.lower()}()"

    def _visit_ForLoopBound(self, node: gt_ir.AxisBound, axis):
        return "static_cast<gt::int_t>({endpt}{offset:+d})".format(
            endpt=f"eval(domain_size_{axis.name}())"
            if node.level == gt_ir.LevelMarker.END
            else "0",
            offset=node.offset,
        )

    def visit_For(self, node: gt_ir.For) -> str:
        body_sources = gt_text.TextBlock()

        k_ax = gt_ir.Domain.LatLonGrid().sequential_axis
        if isinstance(node.start, gt_ir.AxisBound):
            start = self._visit_ForLoopBound(node.start, k_ax)
        else:
            start = self.visit(node.start)
        if isinstance(node.stop, gt_ir.AxisBound):
            stop = self._visit_ForLoopBound(node.stop, k_ax)
        else:
            stop = self.visit(node.stop)
        if isinstance(node.step, int):
            if node.step > 0:
                body_sources.append(
                    f"for ({node.target.name}={start}; {node.target.name}<{stop}; {node.target.name}+={node.step}){{"
                )
            elif node.step < 0:
                body_sources.append(
                    f"for ({node.target.name}={start}; {node.target.name}>{stop}; {node.target.name}-={abs(node.step)}){{"
                )
            else:
                body_sources.append(
                    f"for ({node.target.name}={start}; {node.target.name}<{stop}; {node.target.name}++){{"
                )
        for stmt in node.body.stmts:
            body_sources.append(self.visit(stmt))
        body_sources.append("}")

        return body_sources.text

>>>>>>> a0832b91
    def visit_While(self, node: gt_ir.While) -> gt_text.TextBlock:
        body_sources = gt_text.TextBlock()
        body_sources.append("while ({condition}) {{".format(condition=self.visit(node.condition)))
        for stmt in node.body.stmts:
            body_sources.extend(self.visit(stmt))

        body_sources.append("}")
        return body_sources

    def visit_AxisBound(self, node: gt_ir.AxisBound) -> Tuple[int, int]:
        if node.level == gt_ir.LevelMarker.START:
            level = 0
        elif node.level == gt_ir.LevelMarker.END:
            level = len(self.k_splitters) + 1
        else:
            raise NotImplementedError("VarRefs are not yet supported")

        # Shift offset to make it relative to the splitter (in-between levels)
        offset = node.offset + 1 if node.offset >= 0 else node.offset

        return level, offset

    def visit_AxisInterval(
        self, node: gt_ir.AxisInterval
    ) -> Tuple[Tuple[int, int], Tuple[int, int]]:
        start_splitter, start_offset = self.visit(node.start)
        end_splitter, end_offset = self.visit(node.end)

        # Transform range from excluded endpoint to including endpoint
        end_offset = -1 if end_offset == 1 else end_offset - 1

        return (start_splitter, start_offset), (end_splitter, end_offset)

<<<<<<< HEAD
    def visit_AxisIndex(self, node: gt_ir.AxisIndex) -> str:
        return f"eval.{node.axis.lower()}()"

    def visit_AxisOffset(self, node: gt_ir.AxisOffset) -> str:
=======
    def visit_AxisPosition(self, node: gt_ir.AxisPosition) -> str:
        return f"eval.{node.axis.lower()}()"

    def visit_AxisIndex(self, node: gt_ir.AxisIndex) -> str:
>>>>>>> a0832b91
        return "static_cast<gt::int_t>({endpt}{offset:+d})".format(
            endpt=f"eval(domain_size_{node.axis.upper()}())"
            if node.endpt == gt_ir.LevelMarker.END
            else "0",
            offset=node.offset,
        )

    def visit_ApplyBlock(
        self, node: gt_ir.ApplyBlock
    ) -> Tuple[Tuple[Tuple[int, int], Tuple[int, int]], str]:
        interval_definition = self.visit(node.interval)

        body_sources = gt_text.TextBlock()

        self.declared_symbols = set()
        for name, var_decl in node.local_symbols.items():
            assert isinstance(var_decl, gt_ir.VarDecl)
            body_sources.append(self._make_cpp_variable(var_decl))
            self.declared_symbols.add(name)

        self.apply_block_symbols = {**self.stage_symbols, **node.local_symbols}
        body_sources.extend(self.visit(node.body))

        return interval_definition, body_sources.text

    def visit_Stage(self, node: gt_ir.Stage) -> Dict[str, Any]:
        # Initialize symbols for the generation of references in this stage
        self.stage_symbols = {}
        args = []
        fields_with_variable_offset = set()
<<<<<<< HEAD
        for field_ref in gt_ir.filter_nodes_dfs(node, gt_ir.FieldRef):
=======
        for field_ref in gt_ir.iter_nodes_of_type(node, gt_ir.FieldRef):
>>>>>>> a0832b91
            if isinstance(field_ref.offset.get(self.domain.sequential_axis.name, None), gt_ir.Expr):
                fields_with_variable_offset.add(field_ref.name)
        for accessor in node.accessors:
            self.stage_symbols[accessor.symbol] = accessor
            arg = {"name": accessor.symbol, "access_type": "in", "extent": None}
            if isinstance(accessor, gt_ir.FieldAccessor):
                arg["access_type"] = (
                    "in" if accessor.intent == gt_definitions.AccessKind.READ else "inout"
                )
                if accessor.symbol not in fields_with_variable_offset:
                    arg["extent"] = gt_utils.flatten(accessor.extent)
                else:
<<<<<<< HEAD
                    arg["extent"] = gt_utils.flatten(accessor.extent[:-1]) + [-1000, 1000]
            args.append(arg)

        if len(tuple(gt_ir.filter_nodes_dfs(node, gt_ir.AxisIndex))) > 0:
            args.extend(
                [
                    {"name": f"domain_size_{name}", "access_type": "in", "extent": None}
                    for name in self.domain.axes_names
                ]
            )

=======
                    # If the field has a variable offset, then we assert the maximum vertical extents.
                    # 1000 is just a guess, but should be larger than any reasonable number of vertical levels.
                    arg["extent"] = gt_utils.flatten(accessor.extent[:-1]) + [-1000, 1000]
            args.append(arg)

        if len(tuple(gt_ir.iter_nodes_of_type(node, gt_ir.AxisPosition))) > 0:
            parallel_axes_names = [axis.name for axis in self.domain.parallel_axes]
            args.extend(
                [
                    {"name": f"domain_size_{name}", "access_type": "in", "extent": None}
                    for name in parallel_axes_names
                ]
            )

        for for_node in gt_ir.iter_nodes_of_type(node, gt_ir.For):
            if any(
                isinstance(bound, gt_ir.AxisBound) and bound.level == gt_ir.LevelMarker.END
                for bound in (for_node.start, for_node.stop)
            ):
                args.append({"name": "domain_size_K", "access_type": "in", "extent": None})
                self.requires_K_size = True

>>>>>>> a0832b91
        # Create regions and computations
        regions = []
        for apply_block in node.apply_blocks:
            interval_definition, body_sources = self.visit(apply_block)
            regions.append(
                {
                    "interval_start": interval_definition[0],
                    "interval_end": interval_definition[1],
                    "body": body_sources,
                }
            )
        functor_content = {"args": args, "regions": regions}

        return functor_content

    def visit_StencilImplementation(
        self, node: gt_ir.StencilImplementation
    ) -> Dict[str, Dict[str, str]]:
        offset_limit = _extract_max_k_offset(node)
        k_axis = {"n_intervals": 1, "offset_limit": offset_limit}
        max_extent = functools.reduce(
            lambda a, b: a | b, node.fields_extents.values(), gt_definitions.Extent.zeros()
        )
        halo_sizes = tuple(max(lower, upper) for lower, upper in max_extent.to_boundary())
        constants = {}
        if node.externals:
            for name, value in node.externals.items():
                value = self._make_cpp_value(name)
                if value is not None:
                    constants[name] = value

        api_names = [arg_info.name for arg_info in node.api_signature]
        arg_fields = []
        tmp_fields = []
        storage_ids = []
        max_ndim = 0

        for name, field_decl in node.fields.items():
            if name not in node.unreferenced:
                max_ndim = max(max_ndim, len(field_decl.axes))
                field_attributes = {
                    "name": field_decl.name,
                    "dtype": self._make_cpp_type(field_decl.data_type),
                    "naxes": len(field_decl.axes),
                    "axes": field_decl.axes,
                    "selector": tuple(
                        axis in field_decl.axes for axis in self.impl_node.domain.axes_names
                    ),
                }
                if field_decl.is_api:
                    if field_decl.layout_id not in storage_ids:
                        storage_ids.append(field_decl.layout_id)
                    field_attributes["layout_id"] = storage_ids.index(field_decl.layout_id)
                    arg_fields.append(field_attributes)
                else:
                    tmp_fields.append(field_attributes)
        tmp_fields = list(sorted(tmp_fields, key=lambda field: field["name"]))

        parameters = [
            {"name": parameter.name, "dtype": self._make_cpp_type(parameter.data_type)}
            for name, parameter in node.parameters.items()
            if name not in node.unreferenced
        ]

        stage_extents = {}
<<<<<<< HEAD
        requires_positional = len(tuple(gt_ir.filter_nodes_dfs(node, gt_ir.AxisIndex))) > 0
=======
        self.requires_positional = (
            len(tuple(gt_ir.iter_nodes_of_type(node, gt_ir.AxisPosition))) > 0
        )
>>>>>>> a0832b91
        stage_functors = {}
        for multi_stage in node.multi_stages:
            for group in multi_stage.groups:
                for stage in group.stages:
                    compute_extent = stage.compute_extent
                    extents: List[int] = []
                    for i in range(compute_extent.ndims - 1):
                        extents.extend(
                            (compute_extent.lower_indices[i], compute_extent.upper_indices[i])
                        )
                    stage_extents[stage.name] = ", ".join([str(extent) for extent in extents])
                    stage_functors[stage.name] = self.visit(stage)

        multi_stages = []
        for multi_stage in node.multi_stages:
            steps = [[stage.name for stage in group.stages] for group in multi_stage.groups]
            multi_stages.append({"exec": str(multi_stage.iteration_order).lower(), "steps": steps})

        template_args = dict(
            api_names=api_names,
            arg_fields=arg_fields,
            constants=constants,
            gt_backend=self.backend.GT_BACKEND_T,
            halo_sizes=halo_sizes,
            k_axis=k_axis,
            module_name=self.module_name,
<<<<<<< HEAD
            requires_positional=requires_positional,
=======
            requires_positional=self.requires_positional,
>>>>>>> a0832b91
            multi_stages=multi_stages,
            parameters=parameters,
            stage_functors=stage_functors,
            stage_extents=stage_extents,
            stencil_unique_name=self.class_name,
            tmp_fields=tmp_fields,
            requires_K_size=self.requires_K_size,
        )

        sources: Dict[str, Dict[str, str]] = {"computation": {}, "bindings": {}}
        for key, template in self.templates.items():
            if key in self.COMPUTATION_FILES:
                sources["computation"][key] = template.render(**template_args)
            elif key in self.BINDINGS_FILES:
                sources["bindings"][key] = template.render(**template_args)

        return sources


class BaseGTBackend(gt_backend.BasePyExtBackend, gt_backend.CLIBackendMixin):

    GT_BACKEND_OPTS = {
        "add_profile_info": {"versioning": True, "type": bool},
        "clean": {"versioning": False, "type": bool},
        "debug_mode": {"versioning": True, "type": bool},
        "verbose": {"versioning": False, "type": bool},
    }

    GT_BACKEND_T: str

    MODULE_GENERATOR_CLASS = PyExtModuleGenerator

    USE_LEGACY_TOOLCHAIN = True

    PYEXT_GENERATOR_CLASS = GTPyExtGenerator

    def generate(self) -> Type["StencilObject"]:
        self.check_options(self.builder.options)

        implementation_ir = self.builder.implementation_ir

        # Lower HorizontalIf to If
        LowerHorizontalIfPass.apply(self.builder.implementation_ir)

        # Generate the Python binary extension (checking if GridTools sources are installed)
        if not gt_src_manager.has_gt_sources() and not gt_src_manager.install_gt_sources():
            raise RuntimeError("Missing GridTools sources.")

        pyext_module_name: Optional[str]
        pyext_file_path: Optional[str]
        if implementation_ir.has_effect:
            pyext_module_name, pyext_file_path = self.generate_extension()
        else:
            # if computation has no effect, there is no need to create an extension
            pyext_module_name, pyext_file_path = None, None

        # Generate and return the Python wrapper class
        return self.make_module(
            pyext_module_name=pyext_module_name,
            pyext_file_path=pyext_file_path,
        )

    def generate_computation(self, *, ir: Any = None) -> Dict[str, Union[str, Dict]]:
        if not ir:
            ir = self.builder.implementation_ir
        dir_name = f"{self.builder.options.name}_src"
        src_files = self.make_extension_sources(ir=ir)
        return {dir_name: src_files["computation"]}

    def generate_bindings(
        self, language_name: str, *, ir: Any = None
    ) -> Dict[str, Union[str, Dict]]:
        if not ir:
            ir = self.builder.implementation_ir
        if language_name != "python":
            return super().generate_bindings(language_name)
        dir_name = f"{self.builder.options.name}_src"
        src_files = self.make_extension_sources(ir=ir)
        return {dir_name: src_files["bindings"]}

    @abc.abstractmethod
    def generate_extension(self, **kwargs: Any) -> Tuple[str, str]:
        """
        Generate and build a python extension for the stencil computation.

        Returns the name and file path (as string) of the compiled extension ".so" module.
        """
        pass

    def make_extension(
        self, *, gt_version: int = 1, ir: Any = None, uses_cuda: bool = False
    ) -> Tuple[str, str]:
        if not ir:
            # in the GTC backend, `ir` is the definition_ir
            ir = self.builder.implementation_ir
        # Generate source
        if not self.builder.options._impl_opts.get("disable-code-generation", False):
            gt_pyext_sources: Dict[str, Any] = self.make_extension_sources(ir=ir)
            gt_pyext_sources = {**gt_pyext_sources["computation"], **gt_pyext_sources["bindings"]}
        else:
            # Pass NOTHING to the self.builder means try to reuse the source code files
            gt_pyext_sources = {
                key: gt_utils.NOTHING for key in self.PYEXT_GENERATOR_CLASS.TEMPLATE_FILES.keys()
            }

        # Build extension module
        pyext_opts = dict(
            verbose=self.builder.options.backend_opts.get("verbose", False),
            clean=self.builder.options.backend_opts.get("clean", False),
            **pyext_builder.get_gt_pyext_build_opts(
                debug_mode=self.builder.options.backend_opts.get("debug_mode", False),
                add_profile_info=self.builder.options.backend_opts.get("add_profile_info", False),
                uses_cuda=uses_cuda,
                gt_version=gt_version,
            ),
        )

        result = self.build_extension_module(gt_pyext_sources, pyext_opts, uses_cuda=uses_cuda)
        return result

    def make_extension_sources(self, *, ir) -> Dict[str, Dict[str, str]]:
        """Generate the source for the stencil independently from use case."""
        if "computation_src" in self.builder.backend_data:
            return self.builder.backend_data["computation_src"]
        class_name = self.pyext_class_name if self.builder.stencil_id else self.builder.options.name
        module_name = (
            self.pyext_module_name
            if self.builder.stencil_id
            else f"{self.builder.options.name}_pyext"
        )
        gt_pyext_generator = self.PYEXT_GENERATOR_CLASS(class_name, module_name, self)
        gt_pyext_sources = gt_pyext_generator(ir)
        final_ext = ".cu" if self.languages and self.languages["computation"] == "cuda" else ".cpp"
        comp_src = gt_pyext_sources["computation"]
        for key in [k for k in comp_src.keys() if k.endswith(".src")]:
            comp_src[key.replace(".src", final_ext)] = comp_src.pop(key)
        self.builder.backend_data["computation_src"] = gt_pyext_sources
        return gt_pyext_sources


@gt_backend.register
class GTX86Backend(BaseGTBackend):

    GT_BACKEND_T = "x86"

    name = "gtx86"
    options = BaseGTBackend.GT_BACKEND_OPTS
    storage_info = {
        "alignment": 1,
        "device": "cpu",
        "layout_map": make_x86_layout_map,
        "is_compatible_layout": x86_is_compatible_layout,
        "is_compatible_type": gtcpu_is_compatible_type,
    }

    languages = {"computation": "c++", "bindings": ["python"]}

    def generate_extension(self, **kwargs: Any) -> Tuple[str, str]:
        return self.make_extension(uses_cuda=False)


@gt_backend.register
class GTMCBackend(BaseGTBackend):

    GT_BACKEND_T = "mc"

    name = "gtmc"
    options = BaseGTBackend.GT_BACKEND_OPTS
    storage_info = {
        "alignment": 8,
        "device": "cpu",
        "layout_map": make_mc_layout_map,
        "is_compatible_layout": mc_is_compatible_layout,
        "is_compatible_type": gtcpu_is_compatible_type,
    }

    languages = {"computation": "c++", "bindings": ["python"]}

    def generate_extension(self, **kwargs: Any) -> Tuple[str, str]:
        return self.make_extension(uses_cuda=False)


class GTCUDAPyModuleGenerator(CUDAPyExtModuleGenerator):
    def generate_pre_run(self) -> str:
        field_names = [
            key for key in self.args_data.field_info if self.args_data.field_info[key] is not None
        ]

        return "\n".join([f + ".host_to_device()" for f in field_names])

    def generate_post_run(self) -> str:
        output_field_names = [
            name
            for name, info in self.args_data.field_info.items()
            if info is not None and bool(info.access & gt_definitions.AccessKind.WRITE)
        ]

        return "\n".join([f + "._set_device_modified()" for f in output_field_names])


@gt_backend.register
class GTCUDABackend(BaseGTBackend):

    MODULE_GENERATOR_CLASS = GTCUDAPyModuleGenerator

    GT_BACKEND_T = "cuda"

    name = "gtcuda"
    options = {**BaseGTBackend.GT_BACKEND_OPTS, "device_sync": {"versioning": True, "type": bool}}
    storage_info = {
        "alignment": 32,
        "device": "gpu",
        "layout_map": make_cuda_layout_map,
        "is_compatible_layout": cuda_is_compatible_layout,
        "is_compatible_type": cuda_is_compatible_type,
    }

    languages = {"computation": "cuda", "bindings": ["python"]}

    def generate_extension(self, **kwargs: Any) -> Tuple[str, str]:
        return self.make_extension(uses_cuda=True)<|MERGE_RESOLUTION|>--- conflicted
+++ resolved
@@ -157,13 +157,8 @@
                 conditions.append(
                     gt_ir.BinOpExpr(
                         op=gt_ir.BinaryOperator.EQ,
-<<<<<<< HEAD
-                        lhs=gt_ir.AxisIndex(axis=axis),
-                        rhs=gt_ir.AxisOffset(
-=======
                         lhs=gt_ir.AxisPosition(axis=axis),
                         rhs=gt_ir.AxisIndex(
->>>>>>> a0832b91
                             axis=axis, endpt=interval.start.level, offset=interval.start.offset
                         ),
                     )
@@ -177,13 +172,8 @@
                     conditions.append(
                         gt_ir.BinOpExpr(
                             op=gt_ir.BinaryOperator.GE,
-<<<<<<< HEAD
-                            lhs=gt_ir.AxisIndex(axis=axis),
-                            rhs=gt_ir.AxisOffset(
-=======
                             lhs=gt_ir.AxisPosition(axis=axis),
                             rhs=gt_ir.AxisIndex(
->>>>>>> a0832b91
                                 axis=axis, endpt=interval.start.level, offset=interval.start.offset
                             ),
                         )
@@ -194,13 +184,8 @@
                     conditions.append(
                         gt_ir.BinOpExpr(
                             op=gt_ir.BinaryOperator.LT,
-<<<<<<< HEAD
-                            lhs=gt_ir.AxisIndex(axis=axis),
-                            rhs=gt_ir.AxisOffset(
-=======
                             lhs=gt_ir.AxisPosition(axis=axis),
                             rhs=gt_ir.AxisIndex(
->>>>>>> a0832b91
                                 axis=axis, endpt=interval.end.level, offset=interval.end.offset
                             ),
                         )
@@ -479,8 +464,6 @@
         body_sources.append("}")
         return body_sources
 
-<<<<<<< HEAD
-=======
     def visit_AxisIndex(self, node: gt_ir.AxisIndex) -> str:
         self.requires_positional = True
         return f"eval.{node.axis.lower()}()"
@@ -524,7 +507,6 @@
 
         return body_sources.text
 
->>>>>>> a0832b91
     def visit_While(self, node: gt_ir.While) -> gt_text.TextBlock:
         body_sources = gt_text.TextBlock()
         body_sources.append("while ({condition}) {{".format(condition=self.visit(node.condition)))
@@ -558,17 +540,10 @@
 
         return (start_splitter, start_offset), (end_splitter, end_offset)
 
-<<<<<<< HEAD
-    def visit_AxisIndex(self, node: gt_ir.AxisIndex) -> str:
-        return f"eval.{node.axis.lower()}()"
-
-    def visit_AxisOffset(self, node: gt_ir.AxisOffset) -> str:
-=======
     def visit_AxisPosition(self, node: gt_ir.AxisPosition) -> str:
         return f"eval.{node.axis.lower()}()"
 
     def visit_AxisIndex(self, node: gt_ir.AxisIndex) -> str:
->>>>>>> a0832b91
         return "static_cast<gt::int_t>({endpt}{offset:+d})".format(
             endpt=f"eval(domain_size_{node.axis.upper()}())"
             if node.endpt == gt_ir.LevelMarker.END
@@ -599,11 +574,7 @@
         self.stage_symbols = {}
         args = []
         fields_with_variable_offset = set()
-<<<<<<< HEAD
-        for field_ref in gt_ir.filter_nodes_dfs(node, gt_ir.FieldRef):
-=======
         for field_ref in gt_ir.iter_nodes_of_type(node, gt_ir.FieldRef):
->>>>>>> a0832b91
             if isinstance(field_ref.offset.get(self.domain.sequential_axis.name, None), gt_ir.Expr):
                 fields_with_variable_offset.add(field_ref.name)
         for accessor in node.accessors:
@@ -616,19 +587,6 @@
                 if accessor.symbol not in fields_with_variable_offset:
                     arg["extent"] = gt_utils.flatten(accessor.extent)
                 else:
-<<<<<<< HEAD
-                    arg["extent"] = gt_utils.flatten(accessor.extent[:-1]) + [-1000, 1000]
-            args.append(arg)
-
-        if len(tuple(gt_ir.filter_nodes_dfs(node, gt_ir.AxisIndex))) > 0:
-            args.extend(
-                [
-                    {"name": f"domain_size_{name}", "access_type": "in", "extent": None}
-                    for name in self.domain.axes_names
-                ]
-            )
-
-=======
                     # If the field has a variable offset, then we assert the maximum vertical extents.
                     # 1000 is just a guess, but should be larger than any reasonable number of vertical levels.
                     arg["extent"] = gt_utils.flatten(accessor.extent[:-1]) + [-1000, 1000]
@@ -651,7 +609,6 @@
                 args.append({"name": "domain_size_K", "access_type": "in", "extent": None})
                 self.requires_K_size = True
 
->>>>>>> a0832b91
         # Create regions and computations
         regions = []
         for apply_block in node.apply_blocks:
@@ -717,13 +674,9 @@
         ]
 
         stage_extents = {}
-<<<<<<< HEAD
-        requires_positional = len(tuple(gt_ir.filter_nodes_dfs(node, gt_ir.AxisIndex))) > 0
-=======
         self.requires_positional = (
             len(tuple(gt_ir.iter_nodes_of_type(node, gt_ir.AxisPosition))) > 0
         )
->>>>>>> a0832b91
         stage_functors = {}
         for multi_stage in node.multi_stages:
             for group in multi_stage.groups:
@@ -750,11 +703,7 @@
             halo_sizes=halo_sizes,
             k_axis=k_axis,
             module_name=self.module_name,
-<<<<<<< HEAD
-            requires_positional=requires_positional,
-=======
             requires_positional=self.requires_positional,
->>>>>>> a0832b91
             multi_stages=multi_stages,
             parameters=parameters,
             stage_functors=stage_functors,
