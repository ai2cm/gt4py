# -*- coding: utf-8 -*-
#
# GT4Py - GridTools4Py - GridTools for Python
#
# Copyright (c) 2014-2020, ETH Zurich
# All rights reserved.
#
# This file is part the GT4Py project and the GridTools framework.
# GT4Py is free software: you can redistribute it and/or modify it under
# the terms of the GNU General Public License as published by the
# Free Software Foundation, either version 3 of the License, or any later
# version. See the LICENSE.txt file at the top-level directory of this
# distribution for a copy of the license or check <https://www.gnu.org/licenses/>.
#
# SPDX-License-Identifier: GPL-3.0-or-later

import abc
import functools
import numbers
import os
from typing import TYPE_CHECKING, Any, Dict, List, Optional, Tuple, Type, Union

import jinja2
import numpy as np

from gt4py import backend as gt_backend
from gt4py import definitions as gt_definitions
from gt4py import gt_src_manager
from gt4py import ir as gt_ir
from gt4py import utils as gt_utils
from gt4py.utils import text as gt_text

from . import pyext_builder


if TYPE_CHECKING:
    from gt4py.stencil_object import StencilObject


def make_x86_layout_map(mask: Tuple[int, ...]) -> Tuple[Optional[int], ...]:
    ctr = iter(range(sum(mask)))
    if len(mask) < 3:
        layout: List[Optional[int]] = [next(ctr) if m else None for m in mask]
    else:
        swapped_mask: List[Optional[int]] = [*mask[3:], *mask[:3]]
        layout = [next(ctr) if m else None for m in swapped_mask]

        layout = [*layout[-3:], *layout[:-3]]

    return tuple(layout)


def x86_is_compatible_layout(field):
    stride = 0
    layout_map = make_x86_layout_map(field.mask)
    if len(field.strides) < len(layout_map):
        return False
    for dim in reversed(np.argsort(layout_map)):
        if field.strides[dim] < stride:
            return False
        stride = field.strides[dim]
    return True


def gtcpu_is_compatible_type(field):
    return isinstance(field, np.ndarray)


def make_mc_layout_map(mask: Tuple[int, ...]) -> Tuple[Optional[int], ...]:
    ctr = reversed(range(sum(mask)))
    if len(mask) < 3:
        layout: List[Optional[int]] = [next(ctr) if m else None for m in mask]
    else:
        swapped_mask: List[Optional[int]] = list(mask)
        tmp = swapped_mask[1]
        swapped_mask[1] = swapped_mask[2]
        swapped_mask[2] = tmp

        layout = [next(ctr) if m else None for m in swapped_mask]

        tmp = layout[1]
        layout[1] = layout[2]
        layout[2] = tmp

    return tuple(layout)


def mc_is_compatible_layout(field):
    stride = 0
    layout_map = make_mc_layout_map(field.mask)
    if len(field.strides) < len(layout_map):
        return False
    for dim in reversed(np.argsort(layout_map)):
        if field.strides[dim] < stride:
            return False
        stride = field.strides[dim]
    return True


def cuda_layout(mask: Tuple[int, ...]) -> Tuple[Optional[int], ...]:
    ctr = reversed(range(sum(mask)))
    return tuple([next(ctr) if m else None for m in mask])


def cuda_is_compatible_layout(field):
    stride = 0
    layout_map = cuda_layout(field.mask)
    if len(field.strides) < len(layout_map):
        return False
    for dim in reversed(np.argsort(layout_map)):
        if field.strides[dim] < stride:
            return False
        stride = field.strides[dim]
    return True


def cuda_is_compatible_type(field):
    # ToDo: find a better way to remove the import cycle
    from gt4py.storage.storage import ExplicitlySyncedGPUStorage, GPUStorage

    return isinstance(field, (GPUStorage, ExplicitlySyncedGPUStorage))


class _MaxKOffsetExtractor(gt_ir.IRNodeVisitor):
    @classmethod
    def apply(cls, root_node):
        return cls()(root_node)

    def __init__(self):
        self.max_offset = 2

    def __call__(self, node):
        self.visit(node)
        return self.max_offset

    def visit_AxisBound(self, node: gt_ir.AxisBound):
        self.max_offset = max(self.max_offset, abs(node.offset) + 1)


_extract_max_k_offset = _MaxKOffsetExtractor.apply


class GTPyExtGenerator(gt_ir.IRNodeVisitor):

    TEMPLATE_DIR = os.path.join(os.path.dirname(__file__), "templates")
    TEMPLATE_FILES = {
        "computation.hpp": "computation.hpp.in",
        "computation.src": "computation.src.in",
        "bindings.cpp": "bindings.cpp.in",
    }

    OP_TO_CPP = {
        gt_ir.UnaryOperator.POS: "+",
        gt_ir.UnaryOperator.NEG: "-",
        gt_ir.UnaryOperator.NOT: "!",
        gt_ir.BinaryOperator.ADD: "+",
        gt_ir.BinaryOperator.SUB: "-",
        gt_ir.BinaryOperator.MUL: "*",
        gt_ir.BinaryOperator.DIV: "/",
        gt_ir.BinaryOperator.POW: lambda lhs, rhs: "pow({lhs}, {rhs})".format(lhs=lhs, rhs=rhs),
        gt_ir.BinaryOperator.AND: "&&",
        gt_ir.BinaryOperator.OR: "||",
        gt_ir.BinaryOperator.LT: "<",
        gt_ir.BinaryOperator.LE: "<=",
        gt_ir.BinaryOperator.EQ: "==",
        gt_ir.BinaryOperator.GE: ">=",
        gt_ir.BinaryOperator.GT: ">",
        gt_ir.BinaryOperator.NE: "!=",
    }

    DATA_TYPE_TO_CPP = {
        gt_ir.DataType.BOOL: "bool",
        gt_ir.DataType.INT8: "int8_t",
        gt_ir.DataType.INT16: "int16_t",
        gt_ir.DataType.INT32: "int32_t",
        gt_ir.DataType.INT64: "int64_t",
        gt_ir.DataType.FLOAT32: "float32_t",
        gt_ir.DataType.FLOAT64: "float64_t",
        gt_ir.DataType.DEFAULT: "float64_t",
    }

    NATIVE_FUNC_TO_CPP = {
        gt_ir.NativeFunction.ABS: "fabs",
        gt_ir.NativeFunction.MIN: "min",
        gt_ir.NativeFunction.MAX: "max",
        gt_ir.NativeFunction.MOD: "fmod",
        gt_ir.NativeFunction.SIN: "sin",
        gt_ir.NativeFunction.COS: "cos",
        gt_ir.NativeFunction.TAN: "tan",
        gt_ir.NativeFunction.ARCSIN: "asin",
        gt_ir.NativeFunction.ARCCOS: "acos",
        gt_ir.NativeFunction.ARCTAN: "atan",
        gt_ir.NativeFunction.SQRT: "sqrt",
        gt_ir.NativeFunction.EXP: "exp",
        gt_ir.NativeFunction.LOG: "log",
        gt_ir.NativeFunction.ISFINITE: "isfinite",
        gt_ir.NativeFunction.ISINF: "isinf",
        gt_ir.NativeFunction.ISNAN: "isnan",
        gt_ir.NativeFunction.FLOOR: "floor",
        gt_ir.NativeFunction.CEIL: "ceil",
        gt_ir.NativeFunction.TRUNC: "trunc",
    }

    def __init__(self, class_name, module_name, gt_backend_t, options):
        self.class_name = class_name
        self.module_name = module_name
        self.gt_backend_t = gt_backend_t
        self.options = options

        self.templates = {}
        for key, file_name in self.TEMPLATE_FILES.items():
            with open(os.path.join(self.TEMPLATE_DIR, file_name), "r") as f:
                self.templates[key] = jinja2.Template(f.read())
        self.impl_node = None
        self.stage_symbols = None
        self.apply_block_symbols = None
        self.declared_symbols = None

    def __call__(self, impl_node: gt_ir.StencilImplementation) -> Dict[str, str]:
        assert isinstance(impl_node, gt_ir.StencilImplementation)
        assert impl_node.domain.sequential_axis.name == gt_definitions.CartesianSpace.Axis.K.name

        self.impl_node = impl_node

        self.domain = impl_node.domain
        self.k_splitters: List[Tuple[str, int]] = []
        # k_ax = self.domain.sequential_axis.name
        # if k_ax in self.impl_node.axis_splitters:
        #     for item in self.impl_node.axis_splitters[k_ax]:
        #         if item.is_scalar:
        #             values = [(item.name, None)]
        #         else:
        #             values = [(item.name, i) for i in range(item.length)]
        #         self.k_splitters.extend(values)

        source = self.visit(impl_node)

        return source

    def _make_cpp_value(self, value):
        if isinstance(value, numbers.Number):
            if isinstance(value, bool):
                value = int(value)
            result = str(value)
        else:
            result = None

        return result

    def _make_cpp_type(self, data_type: gt_ir.DataType):
        result = self.DATA_TYPE_TO_CPP[data_type]

        return result

    def _make_cpp_variable(self, decl: gt_ir.VarDecl):
        result = "{t} {name}:".format(t=self.DATA_TYPE_TO_CPP[decl.data_type], name=decl.name)

        return result

    def visit_ScalarLiteral(self, node: gt_ir.ScalarLiteral):
        source = "{dtype}{{{value}}}".format(
            dtype=self.DATA_TYPE_TO_CPP[node.data_type], value=node.value
        )

        return source

    def visit_FieldRef(self, node: gt_ir.FieldRef, **kwargs):
        assert node.name in self.apply_block_symbols
        offset = [node.offset.get(name, 0) for name in self.domain.axes_names]
        if not all(i == 0 for i in offset):
            idx = ", ".join(str(i) for i in offset)
        else:
            idx = ""
        source = "eval({name}({idx}))".format(name=node.name, idx=idx)

        return source

    def visit_VarRef(self, node: gt_ir.VarRef, *, write_context=False):
        assert node.name in self.apply_block_symbols

        if write_context and node.name not in self.declared_symbols:
            self.declared_symbols.add(node.name)
            source = self._make_cpp_type(self.apply_block_symbols[node.name].data_type) + " "
        else:
            source = ""

        idx = ", ".join(str(i) for i in node.index) if node.index else ""

        if node.name in self.impl_node.parameters:
            source += "eval({name}({idx}))".format(name=node.name, idx=idx)
        else:
            source += "{name}".format(name=node.name)
            if idx:
                source += "[{idx}]".format(idx=idx)

        return source

    def visit_UnaryOpExpr(self, node: gt_ir.UnaryOpExpr):
        fmt = "({})" if isinstance(node.arg, gt_ir.CompositeExpr) else "{}"
        source = "{op}{expr}".format(
            op=self.OP_TO_CPP[node.op], expr=fmt.format(self.visit(node.arg))
        )

        return source

    def visit_BinOpExpr(self, node: gt_ir.BinOpExpr):
        lhs_fmt = "({})" if isinstance(node.lhs, gt_ir.CompositeExpr) else "{}"
        lhs_expr = lhs_fmt.format(self.visit(node.lhs))
        rhs_fmt = "({})" if isinstance(node.rhs, gt_ir.CompositeExpr) else "{}"
        rhs_expr = rhs_fmt.format(self.visit(node.rhs))

        cpp_op = self.OP_TO_CPP[node.op]
        if callable(cpp_op):
            source = cpp_op(lhs_expr, rhs_expr)
        else:
            source = "{lhs} {op} {rhs}".format(lhs=lhs_expr, op=cpp_op, rhs=rhs_expr)

        return source

    def visit_NativeFuncCall(self, node: gt_ir.NativeFuncCall):
        call = self.NATIVE_FUNC_TO_CPP[node.func]
        if self.gt_backend_t != "cuda":
            call = "std::" + call
        args = ",".join(self.visit(arg) for arg in node.args)
        return f"{call}({args})"

    def visit_TernaryOpExpr(self, node: gt_ir.TernaryOpExpr):
        then_fmt = "({})" if isinstance(node.then_expr, gt_ir.CompositeExpr) else "{}"
        else_fmt = "({})" if isinstance(node.else_expr, gt_ir.CompositeExpr) else "{}"
        source = "({condition}) ? {then_expr} : {else_expr}".format(
            condition=self.visit(node.condition),
            then_expr=then_fmt.format(self.visit(node.then_expr)),
            else_expr=else_fmt.format(self.visit(node.else_expr)),
        )

        return source

    def visit_Assign(self, node: gt_ir.Assign):
        lhs = self.visit(node.target, write_context=True)
        rhs = self.visit(node.value)
        source = "{lhs} = {rhs};".format(lhs=lhs, rhs=rhs)

        return [source]

    def visit_BlockStmt(self, node: gt_ir.BlockStmt):
        body_sources = gt_text.TextBlock()
        for stmt in node.stmts:
            body_sources.extend(self.visit(stmt))

        return body_sources.text

    def visit_If(self, node: gt_ir.If):
        body_sources = gt_text.TextBlock()
        body_sources.append("if ({condition}) {{".format(condition=self.visit(node.condition)))
        for stmt in node.main_body.stmts:
            body_sources.extend(self.visit(stmt))
        if node.else_body:
            body_sources.append("} else {")

            for stmt in node.else_body.stmts:
                body_sources.extend(self.visit(stmt))

        body_sources.append("}")
        return body_sources

    def visit_AxisBound(self, node: gt_ir.AxisBound):
        if node.level == gt_ir.LevelMarker.START:
            level = 0
        elif node.level == gt_ir.LevelMarker.END:
            level = len(self.k_splitters) + 1
        else:
            assert isinstance(node.level, gt_ir.VarRef)
            assert len(node.level.index) == 1
            level = self.k_splitters.index((node.name, node.index[0]))

        # Shift offset to make it relative to the splitter (in-between levels)
        offset = node.offset + 1 if node.offset >= 0 else node.offset

        return level, offset

    def visit_AxisInterval(self, node: gt_ir.AxisInterval):
        start_splitter, start_offset = self.visit(node.start)
        end_splitter, end_offset = self.visit(node.end)

        # Transform range from excluded endpoint to including endpoint
        end_offset = -1 if end_offset == 1 else end_offset - 1

        return (start_splitter, start_offset), (end_splitter, end_offset)

    def visit_ApplyBlock(self, node: gt_ir.ApplyBlock):
        # if node.intervals:
        #     assert set(node.intervals.keys()) == {self.domain.sequential_axis.name}
        #     interval_definition = self.visit(node.intervals[self.domain.sequential_axis.name])
        # else:
        #     interval_definition = (None, None)
        interval_definition = self.visit(node.interval)

        self.declared_symbols = set()
        self.apply_block_symbols = {**self.stage_symbols, **node.local_symbols}
        body_sources = self.visit(node.body)

        return interval_definition, body_sources

    def visit_Stage(self, node: gt_ir.Stage):
        # Initialize symbols for the generation of references in this stage
        # self.stage_symbols = dict(node.local_symbols)
        self.stage_symbols = {}
        args = []
        for accessor in node.accessors:
            self.stage_symbols[accessor.symbol] = accessor
            arg = {"name": accessor.symbol, "access_type": "in", "extent": None}
            if isinstance(accessor, gt_ir.FieldAccessor):
                arg["access_type"] = (
                    "in" if accessor.intent == gt_ir.AccessIntent.READ_ONLY else "inout"
                )
                arg["extent"] = gt_utils.flatten(accessor.extent)
            args.append(arg)

        # Create regions and computations
        regions = []
        for apply_block in node.apply_blocks:
            interval_definition, body_sources = self.visit(apply_block)
            regions.append(
                {
                    "interval_start": interval_definition[0],
                    "interval_end": interval_definition[1],
                    "body": body_sources,
                }
            )
        functor_content = {"args": args, "regions": regions}

        return functor_content

    def visit_StencilImplementation(self, node: gt_ir.StencilImplementation) -> Dict[str, str]:
        offset_limit = _extract_max_k_offset(node)
        k_axis = {"n_intervals": 1, "offset_limit": offset_limit}
        max_extent = functools.reduce(
            lambda a, b: a | b, node.fields_extents.values(), gt_definitions.Extent.zeros()
        )
        halo_sizes = tuple(max(lower, upper) for lower, upper in max_extent.to_boundary())
        constants = {}
        if node.externals:
            for name, value in node.externals.items():
                value = self._make_cpp_value(name)
                if value is not None:
                    constants[name] = value

        arg_fields = []
        tmp_fields = []
        storage_ids = []
        max_ndim = 0
        for name, field_decl in node.fields.items():
            if name not in node.unreferenced:
                max_ndim = max(max_ndim, len(field_decl.axes))
                field_attributes = {
                    "name": field_decl.name,
                    "dtype": self._make_cpp_type(field_decl.data_type),
                }
                if field_decl.is_api:
                    if field_decl.layout_id not in storage_ids:
                        storage_ids.append(field_decl.layout_id)
                    field_attributes["layout_id"] = storage_ids.index(field_decl.layout_id)
                    arg_fields.append(field_attributes)
                else:
                    tmp_fields.append(field_attributes)

        parameters = [
            {"name": parameter.name, "dtype": self._make_cpp_type(parameter.data_type)}
            for name, parameter in node.parameters.items()
            if name not in node.unreferenced
        ]

        stage_functors = {}
        for multi_stage in node.multi_stages:
            for group in multi_stage.groups:
                for stage in group.stages:
                    stage_functors[stage.name] = self.visit(stage)

        multi_stages = []
        for multi_stage in node.multi_stages:
            steps = [[stage.name for stage in group.stages] for group in multi_stage.groups]
            multi_stages.append({"exec": str(multi_stage.iteration_order).lower(), "steps": steps})

        template_args = dict(
            arg_fields=arg_fields,
            constants=constants,
            gt_backend=self.gt_backend_t,
            halo_sizes=halo_sizes,
            k_axis=k_axis,
            module_name=self.module_name,
            multi_stages=multi_stages,
            parameters=parameters,
            stage_functors=stage_functors,
            stencil_unique_name=self.class_name,
            tmp_fields=tmp_fields,
        )

        sources = {}
        for key, template in self.templates.items():
            sources[key] = template.render(**template_args)

        return sources


class BaseGTBackend(gt_backend.BasePyExtBackend, gt_backend.CLIBackendMixin):

    GT_BACKEND_OPTS = {
        "add_profile_info": {"versioning": True},
        "clean": {"versioning": False},
        "debug_mode": {"versioning": True},
        "verbose": {"versioning": False},
    }

    GT_BACKEND_T: str

    MODULE_GENERATOR_CLASS = gt_backend.PyExtModuleGenerator

    PYEXT_GENERATOR_CLASS = GTPyExtGenerator

    def generate(self) -> Type["StencilObject"]:
        self.check_options(self.builder.options)

        implementation_ir = self.builder.implementation_ir

        # Generate the Python binary extension (checking if GridTools sources are installed)
        if not gt_src_manager.has_gt_sources() and not gt_src_manager.install_gt_sources():
            raise RuntimeError("Missing GridTools sources.")

<<<<<<< HEAD
        if len(implementation_ir.splitters) > 0:
            raise NotImplementedError("Splitters are not yet supported in the GridTools backends")

=======
        pyext_module_name: Optional[str]
        pyext_file_path: Optional[str]
>>>>>>> 8aa5d03b
        if implementation_ir.multi_stages:
            pyext_module_name, pyext_file_path = self.generate_extension()
        else:
            # if computation has no effect, there is no need to create an extension
            pyext_module_name, pyext_file_path = None, None

        # Generate and return the Python wrapper class
        return self.make_module(
            pyext_module_name=pyext_module_name, pyext_file_path=pyext_file_path,
        )

    def generate_computation(self) -> Dict[str, Union[str, Dict]]:
        dir_name = f"{self.builder.options.name}_src"
        src_files = self.make_extension_sources()
        return {dir_name: src_files}

    @abc.abstractmethod
    def generate_extension(self, **kwargs: Any) -> Tuple[str, str]:
        """
        Generate and build a python extension for the stencil computation.

        Returns the name and file path (as string) of the compiled extension ".so" module.
        """
        pass

    def make_extension(self, *, uses_cuda: bool = False) -> Tuple[str, str]:
        # Generate source
        if not self.builder.options._impl_opts.get("disable-code-generation", False):
            gt_pyext_sources: Dict[str, Any] = self.make_extension_sources()
        else:
            # Pass NOTHING to the self.builder means try to reuse the source code files
            gt_pyext_sources = {
                key: gt_utils.NOTHING for key in self.PYEXT_GENERATOR_CLASS.TEMPLATE_FILES.keys()
            }

        final_ext = ".cu" if uses_cuda else ".cpp"
        keys = list(gt_pyext_sources.keys())
        for key in keys:
            if key.split(".")[-1] == "src":
                new_key = key.replace(".src", final_ext)
                gt_pyext_sources[new_key] = gt_pyext_sources.pop(key)

        # Build extension module
        pyext_opts = dict(
            verbose=self.builder.options.backend_opts.get("verbose", False),
            clean=self.builder.options.backend_opts.get("clean", False),
            **pyext_builder.get_gt_pyext_build_opts(
                debug_mode=self.builder.options.backend_opts.get("debug_mode", False),
                add_profile_info=self.builder.options.backend_opts.get("add_profile_info", False),
                uses_cuda=uses_cuda,
            ),
        )

        result = self.build_extension_module(gt_pyext_sources, pyext_opts, uses_cuda=uses_cuda)
        return result

    def make_extension_sources(self) -> Dict[str, str]:
        """Generate the source for the stencil independently from use case."""
        class_name = (
            self.pyext_class_name if self.builder.stencil_id else self.builder.options.name
        )
        module_name = (
            self.pyext_module_name
            if self.builder.stencil_id
            else f"{self.builder.options.name}_pyext"
        )
        gt_pyext_generator = self.PYEXT_GENERATOR_CLASS(
            class_name, module_name, self.GT_BACKEND_T, self.builder.options
        )
        return gt_pyext_generator(self.builder.implementation_ir)


@gt_backend.register
class GTX86Backend(BaseGTBackend):

    GT_BACKEND_T = "x86"

    name = "gtx86"
    options = BaseGTBackend.GT_BACKEND_OPTS
    storage_info = {
        "alignment": 1,
        "device": "cpu",
        "layout_map": make_x86_layout_map,
        "is_compatible_layout": x86_is_compatible_layout,
        "is_compatible_type": gtcpu_is_compatible_type,
    }

    languages = {"computation": "c++", "bindings": ["python"]}

    def generate_extension(self, **kwargs: Any) -> Tuple[str, str]:
        return self.make_extension(uses_cuda=False)


@gt_backend.register
class GTMCBackend(BaseGTBackend):

    GT_BACKEND_T = "mc"

    name = "gtmc"
    options = BaseGTBackend.GT_BACKEND_OPTS
    storage_info = {
        "alignment": 8,
        "device": "cpu",
        "layout_map": make_mc_layout_map,
        "is_compatible_layout": mc_is_compatible_layout,
        "is_compatible_type": gtcpu_is_compatible_type,
    }

    languages = {"computation": "c++", "bindings": ["python"]}

    def generate_extension(self, **kwargs: Any) -> Tuple[str, str]:
        return self.make_extension(uses_cuda=False)


class GTCUDAPyModuleGenerator(gt_backend.CUDAPyExtModuleGenerator):
    def generate_pre_run(self) -> str:
        field_names = self.args_data["field_info"].keys()

        return "\n".join([f + ".host_to_device()" for f in field_names])

    def generate_post_run(self) -> str:
        output_field_names = [
            name
            for name, info in self.args_data["field_info"].items()
            if info.access == gt_definitions.AccessKind.READ_WRITE
        ]

        return "\n".join([f + "._set_device_modified()" for f in output_field_names])


@gt_backend.register
class GTCUDABackend(BaseGTBackend):

    MODULE_GENERATOR_CLASS = GTCUDAPyModuleGenerator

    GT_BACKEND_T = "cuda"

    name = "gtcuda"
    options = BaseGTBackend.GT_BACKEND_OPTS
    storage_info = {
        "alignment": 32,
        "device": "gpu",
        "layout_map": cuda_layout,
        "is_compatible_layout": cuda_is_compatible_layout,
        "is_compatible_type": cuda_is_compatible_type,
    }

    languages = {"computation": "cuda", "bindings": ["python"]}

    def generate_extension(self, **kwargs: Any) -> Tuple[str, str]:
        return self.make_extension(uses_cuda=True)<|MERGE_RESOLUTION|>--- conflicted
+++ resolved
@@ -526,14 +526,11 @@
         if not gt_src_manager.has_gt_sources() and not gt_src_manager.install_gt_sources():
             raise RuntimeError("Missing GridTools sources.")
 
-<<<<<<< HEAD
         if len(implementation_ir.splitters) > 0:
             raise NotImplementedError("Splitters are not yet supported in the GridTools backends")
 
-=======
         pyext_module_name: Optional[str]
         pyext_file_path: Optional[str]
->>>>>>> 8aa5d03b
         if implementation_ir.multi_stages:
             pyext_module_name, pyext_file_path = self.generate_extension()
         else:
