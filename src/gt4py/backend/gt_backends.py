# -*- coding: utf-8 -*-
#
# GT4Py - GridTools4Py - GridTools for Python
#
# Copyright (c) 2014-2021, ETH Zurich
# All rights reserved.
#
# This file is part the GT4Py project and the GridTools framework.
# GT4Py is free software: you can redistribute it and/or modify it under
# the terms of the GNU General Public License as published by the
# Free Software Foundation, either version 3 of the License, or any later
# version. See the LICENSE.txt file at the top-level directory of this
# distribution for a copy of the license or check <https://www.gnu.org/licenses/>.
#
# SPDX-License-Identifier: GPL-3.0-or-later

import abc
import functools
import numbers
import os
import pathlib
import time
from typing import TYPE_CHECKING, Any, Dict, List, Optional, Tuple, Type, Union

import jinja2
import numpy as np

from gt4py import backend as gt_backend
from gt4py import definitions as gt_definitions
from gt4py import gt_src_manager
from gt4py import ir as gt_ir
from gt4py import utils as gt_utils
from gt4py.utils import text as gt_text
from gtc.passes.oir_pipeline import OirPipeline

from . import pyext_builder
from .module_generator import CUDAPyExtModuleGenerator, PyExtModuleGenerator


if TYPE_CHECKING:
    from gt4py.stencil_object import StencilObject
    from gt4py.storage.storage import Storage


def make_x86_layout_map(mask: Tuple[int, ...]) -> Tuple[Optional[int], ...]:
    ctr = iter(range(sum(mask)))
    if len(mask) < 3:
        layout: List[Optional[int]] = [next(ctr) if m else None for m in mask]
    else:
        swapped_mask: List[Optional[int]] = [*mask[3:], *mask[:3]]
        layout = [next(ctr) if m else None for m in swapped_mask]

        layout = [*layout[-3:], *layout[:-3]]

    return tuple(layout)


def x86_is_compatible_layout(field: "Storage") -> bool:
    stride = 0
    layout_map = make_x86_layout_map(field.mask)
    flattened_layout = [index for index in layout_map if index is not None]
    if len(field.strides) < len(flattened_layout):
        return False
    for dim in reversed(np.argsort(flattened_layout)):
        if field.strides[dim] < stride:
            return False
        stride = field.strides[dim]
    return True


def gtcpu_is_compatible_type(field: "Storage") -> bool:
    return isinstance(field, np.ndarray)


def make_mc_layout_map(mask: Tuple[int, ...]) -> Tuple[Optional[int], ...]:
    ctr = reversed(range(sum(mask)))
    if len(mask) < 3:
        layout: List[Optional[int]] = [next(ctr) if m else None for m in mask]
    else:
        swapped_mask: List[Optional[int]] = list(mask)
        tmp = swapped_mask[1]
        swapped_mask[1] = swapped_mask[2]
        swapped_mask[2] = tmp

        layout = [next(ctr) if m else None for m in swapped_mask]

        tmp = layout[1]
        layout[1] = layout[2]
        layout[2] = tmp

    return tuple(layout)


def mc_is_compatible_layout(field: "Storage") -> bool:
    stride = 0
    layout_map = make_mc_layout_map(field.mask)
    flattened_layout = [index for index in layout_map if index is not None]
    if len(field.strides) < len(flattened_layout):
        return False
    for dim in reversed(np.argsort(flattened_layout)):
        if field.strides[dim] < stride:
            return False
        stride = field.strides[dim]
    return True


def make_cuda_layout_map(mask: Tuple[int, ...]) -> Tuple[Optional[int], ...]:
    ctr = reversed(range(sum(mask)))
    return tuple([next(ctr) if m else None for m in mask])


def cuda_is_compatible_layout(field: "Storage") -> bool:
    stride = 0
    layout_map = make_cuda_layout_map(field.mask)
    flattened_layout = [index for index in layout_map if index is not None]
    if len(field.strides) < len(flattened_layout):
        return False
    for dim in reversed(np.argsort(flattened_layout)):
        if field.strides[dim] < stride:
            return False
        stride = field.strides[dim]
    return True


def cuda_is_compatible_type(field: Any) -> bool:
    from gt4py.storage.storage import ExplicitlySyncedGPUStorage, GPUStorage

    return isinstance(field, (GPUStorage, ExplicitlySyncedGPUStorage))


class LowerHorizontalIfPass(gt_ir.IRNodeMapper):
    @classmethod
    def apply(cls, impl_node: gt_ir.StencilImplementation) -> None:
        cls(impl_node.domain).visit(impl_node)

    def __init__(self, domain: gt_ir.Domain):
        self.domain = domain
        self.extent: Optional[gt_ir.Extent] = None

    def visit_Stage(
        self, path: tuple, node_name: str, node: gt_ir.Stage
    ) -> Tuple[bool, gt_ir.Stage]:
        self.extent = node.compute_extent
        return self.generic_visit(path, node_name, node)

    def visit_HorizontalIf(
        self, path: tuple, node_name: str, node: gt_ir.HorizontalIf
    ) -> Tuple[bool, gt_ir.If]:
        assert self.extent is not None

        conditions = []
        for axis, interval in node.intervals.items():
            extent = self.extent[self.domain.index(axis)]

            if (
                interval.start.level == interval.end.level
                and interval.start.offset == interval.end.offset - 1
            ):
                # Use a single condition
                conditions.append(
                    gt_ir.BinOpExpr(
                        op=gt_ir.BinaryOperator.EQ,
                        lhs=gt_ir.AxisPosition(axis=axis),
                        rhs=gt_ir.AxisIndex(
                            axis=axis, endpt=interval.start.level, offset=interval.start.offset
                        ),
                    )
                )
            else:
                # start
                if (
                    interval.start.level != gt_ir.LevelMarker.START
                    or interval.start.offset > extent[0]
                ):
                    conditions.append(
                        gt_ir.BinOpExpr(
                            op=gt_ir.BinaryOperator.GE,
                            lhs=gt_ir.AxisPosition(axis=axis),
                            rhs=gt_ir.AxisIndex(
                                axis=axis, endpt=interval.start.level, offset=interval.start.offset
                            ),
                        )
                    )

                # end
                if interval.end.level != gt_ir.LevelMarker.END or interval.end.offset < extent[1]:
                    conditions.append(
                        gt_ir.BinOpExpr(
                            op=gt_ir.BinaryOperator.LT,
                            lhs=gt_ir.AxisPosition(axis=axis),
                            rhs=gt_ir.AxisIndex(
                                axis=axis, endpt=interval.end.level, offset=interval.end.offset
                            ),
                        )
                    )

        if conditions:
            return (
                True,
                gt_ir.If(
                    condition=functools.reduce(
                        lambda x, y: gt_ir.BinOpExpr(op=gt_ir.BinaryOperator.AND, lhs=x, rhs=y),
                        conditions,
                    ),
                    main_body=node.body,
                ),
            )
        else:
            return True, node.body


class _MaxKOffsetExtractor(gt_ir.IRNodeVisitor):
    @classmethod
    def apply(cls, root_node: gt_ir.Node) -> int:
        return cls()(root_node)

    def __init__(self):
        self.max_offset = 2

    def __call__(self, node: gt_ir.Node) -> int:
        self.visit(node)
        return self.max_offset

    def visit_AxisBound(self, node: gt_ir.AxisBound) -> None:
        self.max_offset = max(self.max_offset, abs(node.offset) + 1)


_extract_max_k_offset = _MaxKOffsetExtractor.apply


class GTPyExtGenerator(gt_ir.IRNodeVisitor):

    TEMPLATE_DIR = os.path.join(os.path.dirname(__file__), "templates")
    TEMPLATE_FILES = {
        "computation.hpp": "computation.hpp.in",
        "computation.src": "computation.src.in",
        "bindings.cpp": "bindings.cpp.in",
    }
    COMPUTATION_FILES = ["computation.hpp", "computation.src"]
    BINDINGS_FILES = ["bindings.cpp"]

    OP_TO_CPP = {
        gt_ir.UnaryOperator.POS: "+",
        gt_ir.UnaryOperator.NEG: "-",
        gt_ir.UnaryOperator.NOT: "!",
        gt_ir.BinaryOperator.ADD: "+",
        gt_ir.BinaryOperator.SUB: "-",
        gt_ir.BinaryOperator.MUL: "*",
        gt_ir.BinaryOperator.DIV: "/",
        gt_ir.BinaryOperator.POW: "pow({}, {})".format,
        gt_ir.BinaryOperator.MOD: "fmod({}, {})".format,
        gt_ir.BinaryOperator.AND: "&&",
        gt_ir.BinaryOperator.OR: "||",
        gt_ir.BinaryOperator.LT: "<",
        gt_ir.BinaryOperator.LE: "<=",
        gt_ir.BinaryOperator.EQ: "==",
        gt_ir.BinaryOperator.GE: ">=",
        gt_ir.BinaryOperator.GT: ">",
        gt_ir.BinaryOperator.NE: "!=",
    }

    DATA_TYPE_TO_CPP = {
        gt_ir.DataType.BOOL: "bool",
        gt_ir.DataType.INT8: "int8_t",
        gt_ir.DataType.INT16: "int16_t",
        gt_ir.DataType.INT32: "int32_t",
        gt_ir.DataType.INT64: "int64_t",
        gt_ir.DataType.FLOAT32: "float32_t",
        gt_ir.DataType.FLOAT64: "float64_t",
        gt_ir.DataType.DEFAULT: "float64_t",
    }

    NATIVE_FUNC_TO_CPP = {
        gt_ir.NativeFunction.ABS: "fabs",
        gt_ir.NativeFunction.MIN: "min",
        gt_ir.NativeFunction.MAX: "max",
        gt_ir.NativeFunction.MOD: "fmod",
        gt_ir.NativeFunction.SIN: "sin",
        gt_ir.NativeFunction.COS: "cos",
        gt_ir.NativeFunction.TAN: "tan",
        gt_ir.NativeFunction.ARCSIN: "asin",
        gt_ir.NativeFunction.ARCCOS: "acos",
        gt_ir.NativeFunction.ARCTAN: "atan",
        gt_ir.NativeFunction.SINH: "sinh",
        gt_ir.NativeFunction.COSH: "cosh",
        gt_ir.NativeFunction.TANH: "tanh",
        gt_ir.NativeFunction.ARCSINH: "asinh",
        gt_ir.NativeFunction.ARCCOSH: "acosh",
        gt_ir.NativeFunction.ARCTANH: "atanh",
        gt_ir.NativeFunction.SQRT: "sqrt",
        gt_ir.NativeFunction.EXP: "exp",
        gt_ir.NativeFunction.LOG: "log",
        gt_ir.NativeFunction.GAMMA: "tgamma",
        gt_ir.NativeFunction.CBRT: "cbrt",
        gt_ir.NativeFunction.ISFINITE: "isfinite",
        gt_ir.NativeFunction.ISINF: "isinf",
        gt_ir.NativeFunction.ISNAN: "isnan",
        gt_ir.NativeFunction.FLOOR: "floor",
        gt_ir.NativeFunction.CEIL: "ceil",
        gt_ir.NativeFunction.TRUNC: "trunc",
    }

    BUILTIN_TO_CPP = {
        gt_ir.Builtin.NONE: "nullptr",  # really?
        gt_ir.Builtin.FALSE: "false",
        gt_ir.Builtin.TRUE: "true",
    }

    def __init__(self, class_name, module_name, backend):
        self.class_name = class_name
        self.module_name = module_name
        self.backend = backend

        self.templates = {}
        for key, file_name in self.TEMPLATE_FILES.items():
            with open(os.path.join(self.TEMPLATE_DIR, file_name), "r") as f:
                self.templates[key] = jinja2.Template(f.read())
        self.impl_node = None
        self.stage_symbols = None
        self.apply_block_symbols = None
        self.declared_symbols = None
        self.requires_K_size = False

    def __call__(self, impl_node: gt_ir.StencilImplementation) -> Dict[str, Dict[str, str]]:
        assert isinstance(impl_node, gt_ir.StencilImplementation)
        assert impl_node.domain.sequential_axis.name == gt_definitions.CartesianSpace.Axis.K.name

        self.impl_node = impl_node

        self.domain = impl_node.domain
        self.k_splitters: List[Tuple[str, int]] = []

        source = self.visit(impl_node)

        return source

    def _make_cpp_value(self, value: Any) -> Optional[str]:
        if isinstance(value, numbers.Number):
            if isinstance(value, bool):
                value = int(value)
                result: Optional[str] = str(value)
        else:
            result = None

        return result

    def _make_cpp_type(self, data_type: gt_ir.DataType) -> str:
        result = self.DATA_TYPE_TO_CPP[data_type]

        return result

    def _make_cpp_variable(self, decl: gt_ir.VarDecl) -> str:
        result = "{t} {name};".format(t=self._make_cpp_type(decl.data_type), name=decl.name)

        return result

    def visit_ScalarLiteral(self, node: gt_ir.ScalarLiteral) -> str:
        source = "{dtype}{{{value}}}".format(
            dtype=self.DATA_TYPE_TO_CPP[node.data_type], value=node.value
        )

        return source

    def visit_FieldRef(self, node: gt_ir.FieldRef, **kwargs: Any) -> str:
        assert node.name in self.apply_block_symbols
        if node.data_index:
            raise ValueError("Only scalar fields are supported.")

        offset = [node.offset.get(name, 0) for name in self.domain.axes_names]
        if not all(i == 0 for i in offset):
            source_offsets = [
                f"int({self.visit(i)})" if isinstance(i, gt_ir.Expr) else str(i) for i in offset
            ]
            idx = ", ".join(source_offsets)
        else:
            idx = ""
        source = "eval({name}({idx}))".format(name=node.name, idx=idx)

        return source

    def visit_VarRef(self, node: gt_ir.VarRef, *, write_context: bool = False) -> str:
        assert node.name in self.apply_block_symbols

        if write_context and node.name not in self.declared_symbols:
            self.declared_symbols.add(node.name)
            source = self._make_cpp_type(self.apply_block_symbols[node.name].data_type) + " "
        else:
            source = ""

        idx = ", ".join(str(i) for i in node.index) if node.index else ""

        if node.name in self.impl_node.parameters:
            source += "eval({name}({idx}))".format(name=node.name, idx=idx)
        else:
            source += "{name}".format(name=node.name)
            if idx:
                source += "[{idx}]".format(idx=idx)

        return source

    def visit_UnaryOpExpr(self, node: gt_ir.UnaryOpExpr) -> str:
        fmt = "({})" if isinstance(node.arg, gt_ir.CompositeExpr) else "{}"
        source = "{op}{expr}".format(
            op=self.OP_TO_CPP[node.op], expr=fmt.format(self.visit(node.arg))
        )

        return source

    def visit_BinOpExpr(self, node: gt_ir.BinOpExpr) -> str:
        lhs_fmt = "({})" if isinstance(node.lhs, gt_ir.CompositeExpr) else "{}"
        lhs_expr = lhs_fmt.format(self.visit(node.lhs))
        rhs_fmt = "({})" if isinstance(node.rhs, gt_ir.CompositeExpr) else "{}"
        rhs_expr = rhs_fmt.format(self.visit(node.rhs))

        cpp_op = self.OP_TO_CPP[node.op]
        if callable(cpp_op):
            source = cpp_op(lhs_expr, rhs_expr)
        else:
            source = "{lhs} {op} {rhs}".format(lhs=lhs_expr, op=cpp_op, rhs=rhs_expr)

        return source

    def visit_Cast(self, node: gt_ir.Cast) -> str:
        expr = self.visit(node.expr)
        dtype = self.DATA_TYPE_TO_CPP[node.data_type]
        return f"static_cast<{dtype}>({expr})"

    def visit_BuiltinLiteral(self, node: gt_ir.BuiltinLiteral) -> str:
        return self.BUILTIN_TO_CPP[node.value]

    def visit_NativeFuncCall(self, node: gt_ir.NativeFuncCall) -> str:
        call = self.NATIVE_FUNC_TO_CPP[node.func]
        if self.backend.GT_BACKEND_T != "cuda":
            call = "std::" + call
        args = ",".join(self.visit(arg) for arg in node.args)
        return f"{call}({args})"

    def visit_TernaryOpExpr(self, node: gt_ir.TernaryOpExpr) -> str:
        then_fmt = "({})" if isinstance(node.then_expr, gt_ir.CompositeExpr) else "{}"
        else_fmt = "({})" if isinstance(node.else_expr, gt_ir.CompositeExpr) else "{}"
        source = "({condition}) ? {then_expr} : {else_expr}".format(
            condition=self.visit(node.condition),
            then_expr=then_fmt.format(self.visit(node.then_expr)),
            else_expr=else_fmt.format(self.visit(node.else_expr)),
        )

        return source

    def visit_Assign(self, node: gt_ir.Assign) -> List[str]:
        lhs = self.visit(node.target, write_context=True)
        rhs = self.visit(node.value)
        source = "{lhs} = {rhs};".format(lhs=lhs, rhs=rhs)

        return [source]

    def visit_BlockStmt(self, node: gt_ir.BlockStmt) -> str:
        body_sources = gt_text.TextBlock()
        for stmt in node.stmts:
            body_sources.extend(self.visit(stmt))

        return body_sources.text

    def visit_If(self, node: gt_ir.If) -> gt_text.TextBlock:
        body_sources = gt_text.TextBlock()
        body_sources.append("if ({condition}) {{".format(condition=self.visit(node.condition)))
        for stmt in node.main_body.stmts:
            body_sources.extend(self.visit(stmt))
        if node.else_body:
            body_sources.append("} else {")

            for stmt in node.else_body.stmts:
                body_sources.extend(self.visit(stmt))

        body_sources.append("}")
        return body_sources

    def _visit_ForLoopBound(self, node: gt_ir.AxisBound, axis):
        return "static_cast<gt::int_t>({endpt}{offset:+d})".format(
            endpt=f"eval(domain_size_{axis.name}())"
            if node.level == gt_ir.LevelMarker.END
            else "0",
            offset=node.offset,
        )

    def visit_For(self, node: gt_ir.For) -> str:
        body_sources = gt_text.TextBlock()

        k_ax = gt_ir.Domain.LatLonGrid().sequential_axis
        if isinstance(node.start, gt_ir.AxisBound):
            start = self._visit_ForLoopBound(node.start, k_ax)
        else:
            start = self.visit(node.start)
        if isinstance(node.stop, gt_ir.AxisBound):
            stop = self._visit_ForLoopBound(node.stop, k_ax)
        else:
            stop = self.visit(node.stop)
        if isinstance(node.step, int):
            if node.step > 0:
                body_sources.append(
                    f"for ({node.target.name}={start}; {node.target.name}<{stop}; {node.target.name}+={node.step}){{"
                )
            elif node.step < 0:
                body_sources.append(
                    f"for ({node.target.name}={start}; {node.target.name}>{stop}; {node.target.name}-={abs(node.step)}){{"
                )
            else:
                body_sources.append(
                    f"for ({node.target.name}={start}; {node.target.name}<{stop}; {node.target.name}++){{"
                )
        for stmt in node.body.stmts:
            body_sources.append(self.visit(stmt))
        body_sources.append("}")

        return body_sources.text

    def visit_While(self, node: gt_ir.While) -> gt_text.TextBlock:
        body_sources = gt_text.TextBlock()
        body_sources.append("while ({condition}) {{".format(condition=self.visit(node.condition)))
        for stmt in node.body.stmts:
            body_sources.extend(self.visit(stmt))

        body_sources.append("}")
        return body_sources

    def visit_AxisBound(self, node: gt_ir.AxisBound) -> Tuple[int, int]:
        if node.level == gt_ir.LevelMarker.START:
            level = 0
        elif node.level == gt_ir.LevelMarker.END:
            level = len(self.k_splitters) + 1
        else:
            raise NotImplementedError("VarRefs are not yet supported")

        # Shift offset to make it relative to the splitter (in-between levels)
        offset = node.offset + 1 if node.offset >= 0 else node.offset

        return level, offset

    def visit_AxisInterval(
        self, node: gt_ir.AxisInterval
    ) -> Tuple[Tuple[int, int], Tuple[int, int]]:
        start_splitter, start_offset = self.visit(node.start)
        end_splitter, end_offset = self.visit(node.end)

        # Transform range from excluded endpoint to including endpoint
        end_offset = -1 if end_offset == 1 else end_offset - 1

        return (start_splitter, start_offset), (end_splitter, end_offset)

    def visit_AxisPosition(self, node: gt_ir.AxisPosition) -> str:
        return f"eval.{node.axis.lower()}()"

    def visit_AxisIndex(self, node: gt_ir.AxisIndex) -> str:
        return "static_cast<gt::int_t>({endpt}{offset:+d})".format(
            endpt=f"eval(domain_size_{node.axis.upper()}())"
            if node.endpt == gt_ir.LevelMarker.END
            else "0",
            offset=node.offset,
        )

    def visit_ApplyBlock(
        self, node: gt_ir.ApplyBlock
    ) -> Tuple[Tuple[Tuple[int, int], Tuple[int, int]], str]:
        interval_definition = self.visit(node.interval)

        body_sources = gt_text.TextBlock()

        self.declared_symbols = set()
        for name, var_decl in node.local_symbols.items():
            assert isinstance(var_decl, gt_ir.VarDecl)
            body_sources.append(self._make_cpp_variable(var_decl))
            self.declared_symbols.add(name)

        self.apply_block_symbols = {**self.stage_symbols, **node.local_symbols}
        body_sources.extend(self.visit(node.body))

        return interval_definition, body_sources.text

    def visit_Stage(self, node: gt_ir.Stage) -> Dict[str, Any]:
        # Initialize symbols for the generation of references in this stage
        self.stage_symbols = {}
        args = []
        fields_with_variable_offset = set()
        for field_ref in gt_ir.iter_nodes_of_type(node, gt_ir.FieldRef):
            if isinstance(field_ref.offset.get(self.domain.sequential_axis.name, None), gt_ir.Expr):
                fields_with_variable_offset.add(field_ref.name)
        for accessor in node.accessors:
            self.stage_symbols[accessor.symbol] = accessor
            arg = {"name": accessor.symbol, "access_type": "in", "extent": None}
            if isinstance(accessor, gt_ir.FieldAccessor):
                arg["access_type"] = (
                    "in" if accessor.intent == gt_definitions.AccessKind.READ else "inout"
                )
                if accessor.symbol not in fields_with_variable_offset:
                    arg["extent"] = gt_utils.flatten(accessor.extent)
                else:
                    # If the field has a variable offset, then we assert the maximum vertical extents.
                    # 1000 is just a guess, but should be larger than any reasonable number of vertical levels.
                    arg["extent"] = gt_utils.flatten(accessor.extent[:-1]) + [-1000, 1000]
            args.append(arg)

        parallel_axes_names = [axis.name for axis in self.domain.parallel_axes]
        has_horizontal_region = False
        for pos_node in gt_ir.iter_nodes_of_type(node, gt_ir.AxisPosition):
            if pos_node.axis in parallel_axes_names:
                has_horizontal_region = True

        if has_horizontal_region:
            args.extend(
                [
                    {"name": f"domain_size_{name}", "access_type": "in", "extent": None}
                    for name in parallel_axes_names
                ]
            )

        # Create regions and computations
        regions = []
        for apply_block in node.apply_blocks:
            interval_definition, body_sources = self.visit(apply_block)
            regions.append(
                {
                    "interval_start": interval_definition[0],
                    "interval_end": interval_definition[1],
                    "body": body_sources,
                }
            )
        functor_content = {"args": args, "regions": regions}

        return functor_content

    def visit_StencilImplementation(
        self, node: gt_ir.StencilImplementation
    ) -> Dict[str, Dict[str, str]]:
        offset_limit = _extract_max_k_offset(node)
        k_axis = {"n_intervals": 1, "offset_limit": offset_limit}
        max_extent = functools.reduce(
            lambda a, b: a | b, node.fields_extents.values(), gt_definitions.Extent.zeros()
        )
        halo_sizes = tuple(max(lower, upper) for lower, upper in max_extent.to_boundary())
        constants = {}
        if node.externals:
            for name, value in node.externals.items():
                value = self._make_cpp_value(name)
                if value is not None:
                    constants[name] = value

        api_names = [arg_info.name for arg_info in node.api_signature]
        arg_fields = []
        tmp_fields = []
        storage_ids = []
        max_ndim = 0

        for name, field_decl in node.fields.items():
            if name not in node.unreferenced:
                max_ndim = max(max_ndim, len(field_decl.axes))
                field_attributes = {
                    "name": field_decl.name,
                    "dtype": self._make_cpp_type(field_decl.data_type),
                    "naxes": len(field_decl.axes),
                    "axes": field_decl.axes,
                    "selector": tuple(
                        axis in field_decl.axes for axis in self.impl_node.domain.axes_names
                    ),
                }
                if field_decl.is_api:
                    if field_decl.layout_id not in storage_ids:
                        storage_ids.append(field_decl.layout_id)
                    field_attributes["layout_id"] = storage_ids.index(field_decl.layout_id)
                    arg_fields.append(field_attributes)
                else:
                    tmp_fields.append(field_attributes)
        tmp_fields = list(sorted(tmp_fields, key=lambda field: field["name"]))

        parameters = [
            {"name": parameter.name, "dtype": self._make_cpp_type(parameter.data_type)}
            for name, parameter in node.parameters.items()
            if name not in node.unreferenced
        ]

        positional_computation = len(tuple(gt_ir.iter_nodes_of_type(node, gt_ir.AxisPosition))) > 0
        stage_extents = {}
        stage_functors = {}
        for multi_stage in node.multi_stages:
            for group in multi_stage.groups:
                for stage in group.stages:
                    compute_extent = stage.compute_extent
                    extents: List[int] = []
                    for i in range(compute_extent.ndims - 1):
                        extents.extend(
                            (compute_extent.lower_indices[i], compute_extent.upper_indices[i])
                        )
                    stage_extents[stage.name] = ", ".join([str(extent) for extent in extents])
                    stage_functors[stage.name] = self.visit(stage)

        multi_stages = []
        for multi_stage in node.multi_stages:
            steps = [[stage.name for stage in group.stages] for group in multi_stage.groups]
            multi_stages.append({"exec": str(multi_stage.iteration_order).lower(), "steps": steps})

        template_args = dict(
            api_names=api_names,
            arg_fields=arg_fields,
            constants=constants,
            gt_backend=self.backend.GT_BACKEND_T,
            halo_sizes=halo_sizes,
            k_axis=k_axis,
            module_name=self.module_name,
            positional_computation=positional_computation,
            multi_stages=multi_stages,
            parameters=parameters,
            stage_functors=stage_functors,
            stage_extents=stage_extents,
            stencil_unique_name=self.class_name,
            tmp_fields=tmp_fields,
            requires_K_size=self.requires_K_size,
        )

        sources: Dict[str, Dict[str, str]] = {"computation": {}, "bindings": {}}
        for key, template in self.templates.items():
            if key in self.COMPUTATION_FILES:
                sources["computation"][key] = template.render(**template_args)
            elif key in self.BINDINGS_FILES:
                sources["bindings"][key] = template.render(**template_args)

        return sources


class BaseGTBackend(gt_backend.BasePyExtBackend, gt_backend.CLIBackendMixin):

    GT_BACKEND_OPTS = {
        "add_profile_info": {"versioning": True, "type": bool},
        "clean": {"versioning": False, "type": bool},
        "debug_mode": {"versioning": True, "type": bool},
        "disable_code_generation": {"versioning": False, "type": bool},
<<<<<<< HEAD
        "oir_pipeline": {"versioning": True, "type": OirPipeline},
=======
>>>>>>> 6c1b98a0
        "verbose": {"versioning": False, "type": bool},
        "oir_pipeline": {"versioning": True, "type": OirPipeline},
    }

    GT_BACKEND_T: str

    MODULE_GENERATOR_CLASS = PyExtModuleGenerator

    USE_LEGACY_TOOLCHAIN = True

    PYEXT_GENERATOR_CLASS = GTPyExtGenerator

    def generate(self) -> Type["StencilObject"]:
        self.check_options(self.builder.options)

        implementation_ir = self.builder.implementation_ir

        # Lower HorizontalIf to If
        LowerHorizontalIfPass.apply(self.builder.implementation_ir)

        # Generate the Python binary extension (checking if GridTools sources are installed)
        if not gt_src_manager.has_gt_sources() and not gt_src_manager.install_gt_sources():
            raise RuntimeError("Missing GridTools sources.")

        pyext_module_name: Optional[str]
        pyext_file_path: Optional[str]
        if implementation_ir.has_effect:
            pyext_module_name, pyext_file_path = self.generate_extension()
        else:
            # if computation has no effect, there is no need to create an extension
            pyext_module_name, pyext_file_path = None, None

        # Generate and return the Python wrapper class
        return self.make_module(
            pyext_module_name=pyext_module_name,
            pyext_file_path=pyext_file_path,
        )

    def generate_computation(self, *, ir: Any = None) -> Dict[str, Union[str, Dict]]:
        if not ir:
            ir = self.builder.implementation_ir
        dir_name = f"{self.builder.options.name}_src"
        src_files = self.make_extension_sources(ir=ir)
        return {dir_name: src_files["computation"]}

    def generate_bindings(
        self, language_name: str, *, ir: Any = None
    ) -> Dict[str, Union[str, Dict]]:
        if not ir:
            ir = self.builder.implementation_ir
        if language_name != "python":
            return super().generate_bindings(language_name)
        dir_name = f"{self.builder.options.name}_src"
        src_files = self.make_extension_sources(ir=ir)
        return {dir_name: src_files["bindings"]}

    @abc.abstractmethod
    def generate_extension(self, **kwargs: Any) -> Tuple[str, str]:
        """
        Generate and build a python extension for the stencil computation.

        Returns the name and file path (as string) of the compiled extension ".so" module.
        """
        pass

    def make_extension(
        self, *, gt_version: int = 1, ir: Any = None, uses_cuda: bool = False
    ) -> Tuple[str, str]:
        build_info = self.builder.options.build_info
        if build_info is not None:
            start_time = time.perf_counter()

        if not ir:
            # in the GTC backend, `ir` is the definition_ir
            ir = self.builder.implementation_ir
        # Generate source
        if not self.builder.options._impl_opts.get("disable-code-generation", False):
            gt_pyext_files: Dict[str, Any] = self.make_extension_sources(ir=ir)
            gt_pyext_sources = {**gt_pyext_files["computation"], **gt_pyext_files["bindings"]}
        else:
            # Pass NOTHING to the self.builder means try to reuse the source code files
            gt_pyext_sources = {
                key: gt_utils.NOTHING for key in self.PYEXT_GENERATOR_CLASS.TEMPLATE_FILES.keys()
            }

        if build_info is not None:
            next_time = time.perf_counter()
            build_info["codegen_time"] = next_time - start_time
            start_time = next_time

        # Build extension module
        if gt_pyext_sources:
            pyext_opts = dict(
                verbose=self.builder.options.backend_opts.get("verbose", False),
                clean=self.builder.options.backend_opts.get("clean", False),
                **pyext_builder.get_gt_pyext_build_opts(
                    debug_mode=self.builder.options.backend_opts.get("debug_mode", False),
                    add_profile_info=self.builder.options.backend_opts.get("add_profile_info", False),
                    uses_cuda=uses_cuda,
                    gt_version=gt_version,
                ),
            )
            module_name, file_path = self.build_extension_module(
                gt_pyext_sources, pyext_opts, uses_cuda=uses_cuda
            )
        else:
            module_name = str(self.pyext_module_path)
            file_path = ""

        pyext_build_path = pathlib.Path(
            os.path.relpath(self.pyext_build_dir_path, pathlib.Path.cwd())
        )
        for filename, content in gt_pyext_files.get("info", {}).items():
            with open(pyext_build_path / filename, "w") as handle:
                handle.write(content)

        if build_info is not None:
            build_info["build_time"] = time.perf_counter() - start_time

        return module_name, file_path

    def make_extension_sources(self, *, ir) -> Dict[str, Dict[str, str]]:
        """Generate the source for the stencil independently from use case."""
        if "computation_src" in self.builder.backend_data:
            return self.builder.backend_data["computation_src"]
        class_name = self.pyext_class_name if self.builder.stencil_id else self.builder.options.name
        module_name = (
            self.pyext_module_name
            if self.builder.stencil_id
            else f"{self.builder.options.name}_pyext"
        )
        gt_pyext_generator = self.PYEXT_GENERATOR_CLASS(class_name, module_name, self)
        gt_pyext_sources = gt_pyext_generator(ir)
        final_ext = ".cu" if self.languages and self.languages["computation"] == "cuda" else ".cpp"
        comp_src = gt_pyext_sources["computation"]
        for key in [k for k in comp_src.keys() if k.endswith(".src")]:
            comp_src[key.replace(".src", final_ext)] = comp_src.pop(key)
        self.builder.backend_data["computation_src"] = gt_pyext_sources
        return gt_pyext_sources


@gt_backend.register
class GTX86Backend(BaseGTBackend):

    GT_BACKEND_T = "x86"

    name = "gtx86"
    options = BaseGTBackend.GT_BACKEND_OPTS
    storage_info = {
        "alignment": 1,
        "device": "cpu",
        "layout_map": make_x86_layout_map,
        "is_compatible_layout": x86_is_compatible_layout,
        "is_compatible_type": gtcpu_is_compatible_type,
    }

    languages = {"computation": "c++", "bindings": ["python"]}

    def generate_extension(self, **kwargs: Any) -> Tuple[str, str]:
        return self.make_extension(uses_cuda=False)


@gt_backend.register
class GTMCBackend(BaseGTBackend):

    GT_BACKEND_T = "mc"

    name = "gtmc"
    options = BaseGTBackend.GT_BACKEND_OPTS
    storage_info = {
        "alignment": 8,
        "device": "cpu",
        "layout_map": make_mc_layout_map,
        "is_compatible_layout": mc_is_compatible_layout,
        "is_compatible_type": gtcpu_is_compatible_type,
    }

    languages = {"computation": "c++", "bindings": ["python"]}

    def generate_extension(self, **kwargs: Any) -> Tuple[str, str]:
        return self.make_extension(uses_cuda=False)


class GTCUDAPyModuleGenerator(CUDAPyExtModuleGenerator):
    def generate_pre_run(self) -> str:
        field_names = [
            key for key in self.args_data.field_info if self.args_data.field_info[key] is not None
        ]

        return "\n".join([f + ".host_to_device()" for f in field_names])

    def generate_post_run(self) -> str:
        output_field_names = [
            name
            for name, info in self.args_data.field_info.items()
            if info is not None and bool(info.access & gt_definitions.AccessKind.WRITE)
        ]

        return "\n".join([f + "._set_device_modified()" for f in output_field_names])


@gt_backend.register
class GTCUDABackend(BaseGTBackend):

    MODULE_GENERATOR_CLASS = GTCUDAPyModuleGenerator

    GT_BACKEND_T = "cuda"

    name = "gtcuda"
    options = {**BaseGTBackend.GT_BACKEND_OPTS, "device_sync": {"versioning": True, "type": bool}}
    storage_info = {
        "alignment": 32,
        "device": "gpu",
        "layout_map": make_cuda_layout_map,
        "is_compatible_layout": cuda_is_compatible_layout,
        "is_compatible_type": cuda_is_compatible_type,
    }

    languages = {"computation": "cuda", "bindings": ["python"]}

    def generate_extension(self, **kwargs: Any) -> Tuple[str, str]:
        return self.make_extension(uses_cuda=True)<|MERGE_RESOLUTION|>--- conflicted
+++ resolved
@@ -731,12 +731,8 @@
         "clean": {"versioning": False, "type": bool},
         "debug_mode": {"versioning": True, "type": bool},
         "disable_code_generation": {"versioning": False, "type": bool},
-<<<<<<< HEAD
         "oir_pipeline": {"versioning": True, "type": OirPipeline},
-=======
->>>>>>> 6c1b98a0
         "verbose": {"versioning": False, "type": bool},
-        "oir_pipeline": {"versioning": True, "type": OirPipeline},
     }
 
     GT_BACKEND_T: str
