--- conflicted
+++ resolved
@@ -19,15 +19,7 @@
     - allocated_fields: [{ "name": str, "dtype": str, "selector": [bool], "naxes": int }]
     - tmp_fields: [{ "name": str, "dtype": str }]
     - halo_sizes: [int]
-<<<<<<< HEAD
-    - k_axis: { "n_intervals": int, "offset_limit": int}
-    - max_ndim: int
-    - requires_positional: bool
-    - multi_stages: [{ "exec": str, "steps": [[str]]]
-    - parameters: [{ "name": str, "dtype": str }]
-=======
     - constants: { name:str : str }
->>>>>>> edafa19b
     - stage_functors: {
         name:str : {
             "args": [
@@ -62,13 +54,8 @@
             "arg_fields": [str],
             "parameters": [str]
         }
-<<<<<<< HEAD
-    }
-    - stage_extents: { str: str }
-=======
     ]
     - any_positional: bool
->>>>>>> edafa19b
     - stencil_unique_name: str
 #}
 
@@ -193,12 +180,8 @@
 using p_{{ param.name }} = gt::arg<{{ arg_counter + loop.index0 }}, gt::global_parameter<{{ param.dtype }}>>;
 {%- endfor %}
 {% set arg_counter = arg_counter + parameters|length %}
-<<<<<<< HEAD
-{%- if requires_positional -%}
-=======
 {%- if any_positional -%}
 // Positional indices
->>>>>>> edafa19b
 {% for axis_name in axes_names %}
 using p_domain_size_{{ axis_name }} = gt::arg<{{ arg_counter + loop.index0 }}, gt::global_parameter<gt::uint_t>>;
 {%- endfor %}
@@ -239,18 +222,7 @@
                                                gt::level<{{ region.interval_end|join(", ") }}, level_offset_limit>>)
     {
 {%- filter indent(width=8) %}
-{%- if region.entry_conditional|length > 0 %}
-if ({{ region.entry_conditional }}) {
-{%- filter indent(width=4) %}
 {{ region.body }}
-<<<<<<< HEAD
-{%- endfilter %}
-}
-{%- else %}
-{{ region.body }}
-{%- endif %}
-=======
->>>>>>> edafa19b
 {%- endfilter %}
     }
     {%- endfor %}
@@ -306,24 +278,6 @@
 {%- for field in allocated_fields %}
     auto ds_{{ field.name }} = make_data_store<{{ field.dtype }}, {{ arg_counter + loop.index0 }}, {{ field.naxes }}>(bi_{{ field.name }}, domain, {{ field.name }}_origin, gt::selector<{{ field.selector | join(", ") | lower }}>{});
 {%- endfor %}
-<<<<<<< HEAD
-
-    // Run computation and wait for the synchronization of the output stores
-{%- if requires_positional %}
-    auto gt_computation = gt::make_positional_computation<backend_t>(
-{%- else %}
-    auto gt_computation = gt::make_computation<backend_t>(
-{%- endif %}
-        make_grid(domain),
-{%- for param in parameters %}
-        p_{{ param.name }}() = gt::make_global_parameter<{{ param.dtype }}>({{ param.name }}),
-{% endfor -%}
-{%- if requires_positional -%}
-{%- for axis_name in axes_names %}
-        p_domain_size_{{ axis_name }}() = gt::make_global_parameter(domain[{{ loop.index0 }}]),
-{%- endfor -%}
-{%- endif -%}
-=======
 {%- for param in parameters %}
     auto ps_{{ param.name }} = gt::make_global_parameter<{{ param.dtype }}>({{ param.name }});
 {%- endfor %}
@@ -331,7 +285,6 @@
 {%- for axis_name in axes_names %}
     auto ps_domain_size_{{ axis_name }} = gt::make_global_parameter(domain[{{ loop.index0 }}]);
 {%- endfor -%}
->>>>>>> edafa19b
 
 {% for computation in computations %}
 {% if computation.requires_positional %}
@@ -366,11 +319,7 @@
         {%- for stage in step %}
             {%- filter indent(width=extra_indent) %}
             {{- stage_comma() }}
-<<<<<<< HEAD
-            gt::make_stage_with_extent<{{ stage }}_func, gt::extent<{{ stage_extents[stage] }}>>(
-=======
             gt::make_stage_with_extent<{{ stage }}_func, gt::extent<{{ stage_functors[stage].extents | join(", ") }}>>(
->>>>>>> edafa19b
                 p_{{ stage_functors[stage].args|map(attribute="name")|join("(), p_")}}()
             )
             {%- endfilter %}
@@ -384,11 +333,6 @@
     );
 {%- endfor %}
 
-<<<<<<< HEAD
-    gt_computation.run({%- set comma = joiner(", ") %}
-{%- for field in arg_fields -%}
-                     {{ comma() }}p_{{ field.name }}()=ds_{{ field.name }}
-=======
 {%- for computation in computations %}
     gt_computation_{{ loop.index0 }}.run({%- set comma = joiner(", ") %}
 {%- for field in computation.api_fields -%}
@@ -396,7 +340,6 @@
 {%- endfor %}
 {%- for field in computation.arg_fields -%}
                      {{ comma() }}p_{{ field }}()=ds_{{ field }}
->>>>>>> edafa19b
 {%- endfor %});
 {%- endfor %}
 }
