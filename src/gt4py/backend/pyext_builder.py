# -*- coding: utf-8 -*-
#
# GT4Py - GridTools4Py - GridTools for Python
#
# Copyright (c) 2014-2021, ETH Zurich
# All rights reserved.
#
# This file is part the GT4Py project and the GridTools framework.
# GT4Py is free software: you can redistribute it and/or modify it under
# the terms of the GNU General Public License as published by the
# Free Software Foundation, either version 3 of the License, or any later
# version. See the LICENSE.txt file at the top-level directory of this
# distribution for a copy of the license or check <https://www.gnu.org/licenses/>.
#
# SPDX-License-Identifier: GPL-3.0-or-later

import contextlib
import copy
import distutils
import distutils.sysconfig
import io
import os
import shutil
from typing import Any, Dict, List, Optional, Tuple, Type, Union, overload

import pybind11
import setuptools
from setuptools.command.build_ext import build_ext

from gt4py import config as gt_config


def get_cuda_compute_capability():
    try:
        import cupy as cp

        return cp.cuda.Device(0).compute_capability
    except:
        return None


def get_gt_pyext_build_opts(
    *,
    debug_mode: bool = False,
    add_profile_info: bool = False,
    uses_openmp: bool = True,
    uses_cuda: bool = False,
    gt_version: int = 1,
) -> Dict[str, Union[str, List[str], Dict[str, Any]]]:

    include_dirs = [gt_config.build_settings["boost_include_path"]]
    extra_compile_args_from_config = gt_config.build_settings["extra_compile_args"]

    if uses_cuda:
        compute_capability = get_cuda_compute_capability()
        cuda_arch = gt_config.build_settings["cuda_arch"] or compute_capability
        if not cuda_arch:
            raise RuntimeError("CUDA architecture could not be determined")
        if cuda_arch.startswith("sm_"):
            cuda_arch = cuda_arch.replace("sm_", "")
        if compute_capability and int(compute_capability) < int(cuda_arch):
            raise RuntimeError(
                f"CUDA architecture {cuda_arch} exceeds compute capability {compute_capability}"
            )
    else:
        cuda_arch = ""

    if gt_version == 1:
        gt_include_path = gt_config.build_settings["gt_include_path"]
    elif gt_version == 2:
        gt_include_path = gt_config.build_settings["gt2_include_path"]
    else:
        raise RuntimeError(f"GridTools version {gt_version}.x is not supported")

    import os

    import dace

    template_depth: int = 1024

    extra_compile_args = dict(
        cxx=[
            "-std=c++14",
<<<<<<< HEAD
            f"-ftemplate-depth={template_depth}",
=======
            "-ftemplate-depth={}".format(gt_config.build_settings["cpp_template_depth"]),
>>>>>>> 907be88b
            "-fvisibility=hidden",
            "-fPIC",
            "-isystem{}".format(gt_include_path),
            "-isystem{}".format(gt_config.build_settings["boost_include_path"]),
            "-isystem{}".format(os.path.dirname(dace.__file__) + "/runtime/include/"),
            "-DBOOST_PP_VARIADICS",
            *extra_compile_args_from_config["cxx"],
        ],
        nvcc=[
            "-std=c++14",
<<<<<<< HEAD
            f"-ftemplate-depth={template_depth}",
=======
            "-ftemplate-depth={}".format(gt_config.build_settings["cpp_template_depth"]),
>>>>>>> 907be88b
            "-arch=sm_{}".format(cuda_arch),
            "-isystem={}".format(gt_include_path),
            "-isystem={}".format(gt_config.build_settings["boost_include_path"]),
            "-DBOOST_PP_VARIADICS",
            "-DBOOST_OPTIONAL_CONFIG_USE_OLD_IMPLEMENTATION_OF_OPTIONAL",
            "-DBOOST_OPTIONAL_USE_OLD_DEFINITION_OF_NONE",
            "--expt-relaxed-constexpr",
            "--compiler-options",
            "-fvisibility=hidden",
            "--compiler-options",
            "-fPIC",
            *extra_compile_args_from_config["nvcc"],
        ],
    )
    extra_link_args = gt_config.build_settings["extra_link_args"]

    mode_flags = ["-O0", "-ggdb"] if debug_mode else ["-O3", "-DNDEBUG"]
    extra_compile_args["cxx"].extend(mode_flags)
    extra_compile_args["nvcc"].extend(mode_flags)
    extra_link_args.extend(mode_flags)

    if add_profile_info:
        profile_flags = ["-pg"]
        extra_compile_args["cxx"].extend(profile_flags)
        extra_compile_args["nvcc"].extend(profile_flags)
        extra_link_args.extend(profile_flags)

    if uses_cuda:
        build_opts = dict(
            include_dirs=include_dirs,
            extra_compile_args=extra_compile_args,
            extra_link_args=extra_link_args,
        )
    else:
        build_opts = dict(
            include_dirs=include_dirs,
            extra_compile_args=extra_compile_args["cxx"],
            extra_link_args=extra_link_args,
        )

    if uses_openmp:
        cpp_flags = gt_config.build_settings["openmp_cppflags"]
        if uses_cuda:
            cuda_flags = []
            for cpp_flag in cpp_flags:
                cuda_flags.extend(["--compiler-options", cpp_flag])
            build_opts["extra_compile_args"]["nvcc"].extend(cuda_flags)
        elif cpp_flags:
            build_opts["extra_compile_args"].extend(cpp_flags)

        ld_flags = gt_config.build_settings["openmp_ldflags"]
        if ld_flags:
            build_opts["extra_link_args"].extend(ld_flags)

    return build_opts


# The following tells mypy to accept unpacking kwargs
@overload
def build_pybind_ext(
    name: str,
    sources: list,
    build_path: str,
    target_path: str,
    **kwargs: str,
) -> Tuple[str, str]:
    pass


def build_pybind_ext(
    name: str,
    sources: list,
    build_path: str,
    target_path: str,
    *,
    include_dirs: Optional[List[str]] = None,
    library_dirs: Optional[List[str]] = None,
    libraries: Optional[List[str]] = None,
    extra_compile_args: Optional[Union[List[str], Dict[str, List[str]]]] = None,
    extra_link_args: Optional[List[str]] = None,
    build_ext_class: Type = None,
    verbose: bool = False,
    clean: bool = False,
) -> Tuple[str, str]:

    # Hack to remove warning about "-Wstrict-prototypes" not having effect in C++
    replaced_flags_backup = copy.deepcopy(distutils.sysconfig._config_vars)
    _clean_build_flags(distutils.sysconfig._config_vars)

    include_dirs = include_dirs or []
    library_dirs = library_dirs or []
    libraries = libraries or []
    extra_compile_args = extra_compile_args or []
    extra_link_args = extra_link_args or []

    # Build extension module
    py_extension = setuptools.Extension(
        name,
        sources,
        include_dirs=[pybind11.get_include(), pybind11.get_include(user=True), *include_dirs],
        library_dirs=[*library_dirs],
        libraries=[*libraries],
        language="c++",
        extra_compile_args=extra_compile_args,
        extra_link_args=extra_link_args,
    )

    setuptools_args = dict(
        name=name,
        ext_modules=[py_extension],
        script_args=[
            "build_ext",
            # "--parallel={}".format(gt_config.build_settings["parallel_jobs"]),
            "--build-temp={}".format(build_path),
            "--build-lib={}".format(build_path),
            "--force",
        ],
    )
    if build_ext_class is not None:
        setuptools_args["cmdclass"] = {"build_ext": build_ext_class}

    if verbose:
        setuptools_args["script_args"].append("-v")
        setuptools.setup(**setuptools_args)
    else:
        setuptools_args["script_args"].append("-q")
        io_out, io_err = io.StringIO(), io.StringIO()
        with contextlib.redirect_stdout(io_out), contextlib.redirect_stderr(io_err):
            setuptools.setup(**setuptools_args)

    # Copy extension in target path
    module_name = py_extension._full_name
    file_path = py_extension._file_name
    src_path = os.path.join(build_path, file_path)
    dest_path = os.path.join(target_path, os.path.basename(file_path))
    os.makedirs(os.path.dirname(dest_path), exist_ok=True)
    distutils.file_util.copy_file(src_path, dest_path, verbose=verbose)

    # Final cleaning
    if clean:
        shutil.rmtree(build_path)

    # Restore original distutils flag config to not break functionality with "-Wstrict-prototypes"-hack for other
    # tools using distutils.
    for key, value in replaced_flags_backup.items():
        distutils.sysconfig._config_vars[key] = value

    return module_name, dest_path


# The following tells mypy to accept unpacking kwargs
@overload
def build_pybind_cuda_ext(
    name: str,
    sources: list,
    build_path: str,
    target_path: str,
    **kwargs: str,
) -> Tuple[str, str]:
    pass


def build_pybind_cuda_ext(
    name: str,
    sources: list,
    build_path: str,
    target_path: str,
    *,
    include_dirs: Optional[List[str]] = None,
    library_dirs: Optional[List[str]] = None,
    libraries: Optional[List[str]] = None,
    extra_compile_args: Optional[Union[List[str], Dict[str, List[str]]]] = None,
    extra_link_args: Optional[List[str]] = None,
    verbose: bool = False,
    clean: bool = False,
) -> Tuple[str, str]:

    include_dirs = include_dirs or []
    include_dirs = [*include_dirs, gt_config.build_settings["cuda_include_path"]]
    library_dirs = library_dirs or []
    library_dirs = [*library_dirs, gt_config.build_settings["cuda_library_path"]]
    libraries = libraries or []
    libraries = [*libraries, "cuda", "cudart"]
    extra_compile_args = extra_compile_args or []

    return build_pybind_ext(
        name,
        sources,
        build_path,
        target_path,
        verbose=verbose,
        clean=clean,
        include_dirs=include_dirs,
        library_dirs=library_dirs,
        libraries=libraries,
        extra_compile_args=extra_compile_args,
        extra_link_args=extra_link_args,
        build_ext_class=CUDABuildExtension,
    )


def _clean_build_flags(config_vars: Dict[str, str]) -> None:
    for key, value in config_vars.items():
        if type(value) == str:
            value = " " + value + " "
            for s in value.split(" "):
                if (
                    s in ["-Wstrict-prototypes", "-DNDEBUG", "-pg"]
                    or s.startswith("-O")
                    or s.startswith("-g")
                ):
                    value = value.replace(" " + s + " ", " ")
            config_vars[key] = " ".join(value.split())


class CUDABuildExtension(build_ext, object):
    # Refs:
    #   - https://github.com/pytorch/pytorch/torch/utils/cpp_extension.py
    #   - https://github.com/rmcgibbo/npcuda-example/blob/master/cython/setup.py
    #
    def build_extensions(self) -> None:
        # Register .cu  source extensions
        self.compiler.src_extensions.append(".cu")

        # Save references to the original methods
        original_compile = self.compiler._compile

        def nvcc_compile(obj, src, ext, cc_args, extra_postargs, pp_opts):
            original_compiler_so = self.compiler.compiler_so
            # Copy before we make any modifications.
            cflags = copy.deepcopy(extra_postargs)
            try:
                if os.path.splitext(src)[-1] == ".cu":
                    nvcc_exec = os.path.join(gt_config.build_settings["cuda_bin_path"], "nvcc")
                    self.compiler.set_executable("compiler_so", [nvcc_exec])
                    if isinstance(cflags, dict):
                        cflags = cflags["nvcc"]
                elif isinstance(cflags, dict):
                    cflags = cflags["cxx"]

                original_compile(obj, src, ext, cc_args, cflags, pp_opts)
            finally:
                # Put the original compiler back in place.
                self.compiler.set_executable("compiler_so", original_compiler_so)

        self.compiler._compile = nvcc_compile
        build_ext.build_extensions(self)
        self.compiler._compile = original_compile<|MERGE_RESOLUTION|>--- conflicted
+++ resolved
@@ -76,16 +76,12 @@
 
     import dace
 
-    template_depth: int = 1024
+    template_depth: int = gt_config.build_settings["cpp_template_depth"]
 
     extra_compile_args = dict(
         cxx=[
             "-std=c++14",
-<<<<<<< HEAD
-            f"-ftemplate-depth={template_depth}",
-=======
-            "-ftemplate-depth={}".format(gt_config.build_settings["cpp_template_depth"]),
->>>>>>> 907be88b
+            "-ftemplate-depth={}".format(template_depth),
             "-fvisibility=hidden",
             "-fPIC",
             "-isystem{}".format(gt_include_path),
@@ -96,11 +92,7 @@
         ],
         nvcc=[
             "-std=c++14",
-<<<<<<< HEAD
-            f"-ftemplate-depth={template_depth}",
-=======
-            "-ftemplate-depth={}".format(gt_config.build_settings["cpp_template_depth"]),
->>>>>>> 907be88b
+            "-ftemplate-depth={}".format(template_depth),
             "-arch=sm_{}".format(cuda_arch),
             "-isystem={}".format(gt_include_path),
             "-isystem={}".format(gt_config.build_settings["boost_include_path"]),
