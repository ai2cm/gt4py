# -*- coding: utf-8 -*-
#
# GT4Py - GridTools4Py - GridTools for Python
#
# Copyright (c) 2014-2021, ETH Zurich
# All rights reserved.
#
# This file is part the GT4Py project and the GridTools framework.
# GT4Py is free software: you can redistribute it and/or modify it under
# the terms of the GNU General Public License as published by the
# Free Software Foundation, either version 3 of the License, or any later
# version. See the LICENSE.txt file at the top-level directory of this
# distribution for a copy of the license or check <https://www.gnu.org/licenses/>.
#
# SPDX-License-Identifier: GPL-3.0-or-later

from typing import TYPE_CHECKING, List

import numpy as np

from gt4py import backend as gt_backend
from gt4py import definitions as gt_definitions
from gt4py import ir as gt_ir
from gt4py.utils import text as gt_text

from .python_generator import PythonSourceGenerator


if TYPE_CHECKING:
    from gt4py.stencil_builder import StencilBuilder


class DebugSourceGenerator(PythonSourceGenerator):
    def _make_field_accessor(self, name: str, origin=None):
        if origin is None:
            origin = "{origin_arg}['{name}']".format(origin_arg=self.origin_arg_name, name=name)
        source_lines = [
            "{name}{marker} = _Accessor({name}, {origin})".format(
                marker=self.origin_marker, name=name, origin=origin
            )
        ]

        return source_lines

    def _make_regional_computation(self, iteration_order, interval_definition):
        source_lines = []
        loop_bounds = [None, None]

        for r, bound in enumerate(interval_definition):
            loop_bounds[r] = "{}".format(self.k_splitters_value[bound[0]])
            if bound[1]:
                loop_bounds[r] += "{:+d}".format(bound[1])

        if iteration_order != gt_ir.IterationOrder.BACKWARD:
            range_args = loop_bounds
        else:
            range_args = [loop_bounds[1] + " -1", loop_bounds[0] + " -1", "-1"]

        range_expr = "range({args})".format(args=", ".join(a for a in range_args))
        seq_axis = self.impl_node.domain.sequential_axis.name
        source_lines.append("for {ax} in {range_expr}:".format(ax=seq_axis, range_expr=range_expr))

        return source_lines

    def make_temporary_field(self, name: str, dtype: gt_ir.DataType, extent: gt_definitions.Extent):
        source_lines = super().make_temporary_field(name, dtype, extent)
        source_lines.extend(self._make_field_accessor(name, extent.to_boundary().lower_indices))

        return source_lines

    def make_stage_source(self, iteration_order: gt_ir.IterationOrder, regions: list):
        extent = self.block_info.extent
        lower_extent = extent.lower_indices
        upper_extent = extent.upper_indices
        seq_axis_name = self.impl_node.domain.sequential_axis.name
        axes_names = self.impl_node.domain.axes_names

        # Create IJ for-loops
        ij_loop_lines = []
        for d in range(extent.ndims):
            axis_name = axes_names[d]
            if axis_name != seq_axis_name:
                i = d + 1
                start_expr = "{:+d}".format(lower_extent[d]) if lower_extent[d] != 0 else ""
                size_expr = "{dom}[{d}]".format(dom=self.domain_arg_name, d=d)
                size_expr += " {:+d}".format(upper_extent[d]) if upper_extent[d] != 0 else ""
                range_expr = "range({args})".format(
                    args=", ".join(a for a in (start_expr, size_expr, "") if a)
                )
                ij_loop_lines.append(
                    " " * self.indent_size * i
                    + "for {ax} in {range_expr}:".format(ax=axis_name, range_expr=range_expr)
                )

        # Create K for-loop: computation body is split in different vertical regions
        source_lines = []
        assert sorted(regions, reverse=iteration_order == gt_ir.IterationOrder.BACKWARD) == regions

        for bounds, body_sources in regions:
            region_lines = self._make_regional_computation(iteration_order, bounds)
            source_lines.extend(region_lines)
            source_lines.extend(ij_loop_lines)
            source_lines.extend(
                " " * self.indent_size * extent.ndims + line for line in body_sources
            )

        return source_lines

    # ---- Visitor handlers ----
    def visit_FieldRef(self, node: gt_ir.FieldRef):
        assert node.name in self.block_info.accessors
        index = []
        for ax in self.impl_node.fields[node.name].axes:
            offset = "{:+d}".format(node.offset[ax]) if ax in node.offset else ""
            index.append("{ax}{offset}".format(ax=ax, offset=offset))

        index_str = f"({index[0]},)" if len(index) == 1 else ", ".join(index)
        source = "{name}{marker}[{index}]".format(
            marker=self.origin_marker, name=node.name, index=index_str
        )

        return source

    def visit_StencilImplementation(self, node: gt_ir.StencilImplementation):
        self.sources.empty_line()

        # Accessors for IO fields
        self.sources.append("# Accessors for origin-based indexing")
        for info in node.api_signature:
            if info.name in node.fields and info.name not in node.unreferenced:
                self.sources.extend(self._make_field_accessor(info.name))
        self.sources.empty_line()

        super().visit_StencilImplementation(node)

    def visit_TernaryOpExpr(self, node: gt_ir.TernaryOpExpr):
        then_fmt = "({})" if isinstance(node.then_expr, gt_ir.CompositeExpr) else "{}"
        else_fmt = "({})" if isinstance(node.else_expr, gt_ir.CompositeExpr) else "{}"
        source = "{np}.{dtype}({then_expr} if {condition} else {else_expr})".format(
            condition=self.visit(node.condition),
            then_expr=then_fmt.format(self.visit(node.then_expr)),
            else_expr=else_fmt.format(self.visit(node.else_expr)),
            dtype=node.data_type.dtype.name,
            np=self.numpy_prefix,
        )

        return source

    def visit_If(self, node: gt_ir.If):
        body_sources = gt_text.TextBlock()
        body_sources.append("if {condition}:".format(condition=self.visit(node.condition)))
        body_sources.indent()
        for stmt in node.main_body.stmts:
            body_sources.extend(self.visit(stmt))
        body_sources.dedent()
        if node.else_body:
            body_sources.append("else:")
            body_sources.indent()

            for stmt in node.else_body.stmts:
                body_sources.extend(self.visit(stmt))
            body_sources.dedent()
        return ["".join([str(item) for item in line]) for line in body_sources.lines]

    def _make_base_offset(self, bound: gt_ir.AxisBound, index: int) -> str:
        if bound.level == gt_ir.LevelMarker.START:
            return "{:d}".format(bound.offset)
        else:
<<<<<<< HEAD
            return "{:s}[:d] {:+d}".format(self.domain_arg_name, index, bound.offset)
=======
            return "{:s}[{:d}] {:+d}".format(self.domain_arg_name, index, bound.offset)
>>>>>>> edafa19b

    def _create_horizontal_conditional(
        self, axis_name: str, index: int, interval: gt_ir.AxisInterval
    ) -> str:
        extent = self.block_info.extent[index]
        if (
            interval.start.level == interval.end.level
            and interval.start.offset == interval.end.offset - 1
        ):
            return f"{axis_name} == {self._make_base_offset(interval.start, index)}"
        else:
            conditions = ""
            if interval.start.level != gt_ir.LevelMarker.START or interval.start.offset > extent[0]:
                conditions.append(f"{axis_name} >= {self._make_base_offset(interval.start, index)}")
            if interval.end.level != gt_ir.LevelMarker.END or interval.end.offset < extent[1]:
                conditions.append(f"{axis_name} < {self._make_base_offset(interval.end, index)}")
            return " and ".join(conditions)

    def visit_HorizontalIf(self, node: gt_ir.HorizontalIf) -> List[str]:
        source = gt_text.TextBlock()

        conditions = [
            self._create_horizontal_conditional(axis_name, index, node.intervals[axis_name])
            for index, axis_name in enumerate(
                (axis.name for axis in gt_ir.Domain.LatLonGrid().parallel_axes)
            )
        ]

        source.append("if " + " and ".join([cond for cond in conditions if cond != ""]) + ":")

        source.indent()
        for stmt in node.body.stmts:
            source.extend(self.visit(stmt))

        return ["".join([str(item) for item in line]) for line in source.lines]


class DebugModuleGenerator(gt_backend.BaseModuleGenerator):
    def __init__(self):
        super().__init__()
        self.source_generator = DebugSourceGenerator(
            indent_size=self.TEMPLATE_INDENT_SIZE,
            origin_marker="_at",
            domain_arg_name=self.DOMAIN_ARG_NAME,
            origin_arg_name=self.ORIGIN_ARG_NAME,
            splitters_name=self.SPLITTERS_NAME,
            numpy_prefix="np",
        )

    def generate_module_members(self):
        source = """
class _Accessor:
    def __init__(self, array, origin):
        self.array = array
        self.origin = origin

    def _shift(self, index):
        return tuple(i + offset for i, offset in zip(index, self.origin))

    def __getitem__(self, index):
        return self.array[self._shift(index)]

    def __setitem__(self, index, value):
        self.array[self._shift(index)] = value
"""
        return source

    def generate_implementation(self):
        sources = gt_text.TextBlock(indent_size=self.TEMPLATE_INDENT_SIZE)
        self.source_generator(self.builder.implementation_ir, sources)

        return sources.text

    def generate_imports(self) -> str:
        source = (
            """
import math
"""
            + super().generate_imports()
        )
        return source


def debug_layout(mask):
    ctr = iter(range(sum(mask)))
    layout = [next(ctr) if m else None for m in mask]
    return tuple(layout)


def debug_is_compatible_layout(field):
    return sum(field.shape) > 0


def debug_is_compatible_type(field):
    return isinstance(field, np.ndarray)


@gt_backend.register
class DebugBackend(gt_backend.BaseBackend, gt_backend.PurePythonBackendCLIMixin):
    """Pure Python backend, unoptimized for debugging."""

    name = "debug"
    options = {}
    storage_info = {
        "alignment": 1,
        "device": "cpu",
        "layout_map": debug_layout,
        "is_compatible_layout": debug_is_compatible_layout,
        "is_compatible_type": debug_is_compatible_type,
    }

    languages = {"computation": "python", "bindings": []}

    MODULE_GENERATOR_CLASS = DebugModuleGenerator<|MERGE_RESOLUTION|>--- conflicted
+++ resolved
@@ -166,11 +166,7 @@
         if bound.level == gt_ir.LevelMarker.START:
             return "{:d}".format(bound.offset)
         else:
-<<<<<<< HEAD
-            return "{:s}[:d] {:+d}".format(self.domain_arg_name, index, bound.offset)
-=======
             return "{:s}[{:d}] {:+d}".format(self.domain_arg_name, index, bound.offset)
->>>>>>> edafa19b
 
     def _create_horizontal_conditional(
         self, axis_name: str, index: int, interval: gt_ir.AxisInterval
