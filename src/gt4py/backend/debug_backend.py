--- conflicted
+++ resolved
@@ -172,26 +172,11 @@
             body_sources.dedent()
         return ["".join([str(item) for item in line]) for line in body_sources.lines]
 
-<<<<<<< HEAD
-    def visit_While(self, node: gt_ir.While):
-        body_sources = gt_text.TextBlock()
-        body_sources.append("while {condition}:".format(condition=self.visit(node.condition)))
-        body_sources.indent()
-        for stmt in node.body.stmts:
-            body_sources.extend(self.visit(stmt))
-        return body_sources.text
-
-=======
->>>>>>> a0832b91
     def _make_base_offset(self, bound: gt_ir.AxisBound, index: int) -> str:
         if bound.level == gt_ir.LevelMarker.START:
             return "{:d}".format(bound.offset)
         else:
-<<<<<<< HEAD
-            return "{:s}[:d] {:+d}".format(self.domain_arg_name, index, bound.offset)
-=======
             return "{:s}[{:d}] {:+d}".format(self.domain_arg_name, index, bound.offset)
->>>>>>> a0832b91
 
     def _create_horizontal_conditional(
         self, axis_name: str, index: int, interval: gt_ir.AxisInterval
@@ -228,8 +213,6 @@
 
         return ["".join([str(item) for item in line]) for line in source.lines]
 
-<<<<<<< HEAD
-=======
     def visit_While(self, node: gt_ir.While):
         body_sources = gt_text.TextBlock()
         body_sources.append("while {condition}:".format(condition=self.visit(node.condition)))
@@ -238,7 +221,6 @@
             body_sources.extend(self.visit(stmt))
         return body_sources.text
 
->>>>>>> a0832b91
 
 class DebugModuleGenerator(BaseModuleGenerator):
     def __init__(self):
