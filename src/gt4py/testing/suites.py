--- conflicted
+++ resolved
@@ -400,12 +400,6 @@
         assert isinstance(implementation, StencilObject)
         assert implementation.backend == test["backend"]
 
-<<<<<<< HEAD
-        assert all(
-            field_info.boundary == cls.global_boundaries[name]
-            for name, field_info in implementation.field_info.items()
-        )
-=======
         # Assert strict equality for Dawn backends
         if implementation.backend.startswith("dawn"):
             assert all(
@@ -417,7 +411,6 @@
                 field_info.boundary >= cls.global_boundaries[name]
                 for name, field_info in implementation.field_info.items()
             )
->>>>>>> db407777
 
         test["implementations"].append(implementation)
 
