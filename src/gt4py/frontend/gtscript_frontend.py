# -*- coding: utf-8 -*-
#
# GT4Py - GridTools4Py - GridTools for Python
#
# Copyright (c) 2014-2020, ETH Zurich
# All rights reserved.
#
# This file is part the GT4Py project and the GridTools framework.
# GT4Py is free software: you can redistribute it and/or modify it under
# the terms of the GNU General Public License as published by the
# Free Software Foundation, either version 3 of the License, or any later
# version. See the LICENSE.txt file at the top-level directory of this
# distribution for a copy of the license or check <https://www.gnu.org/licenses/>.
#
# SPDX-License-Identifier: GPL-3.0-or-later

import ast
import copy
import enum
import inspect
import itertools
import numbers
import types
<<<<<<< HEAD
from typing import List, Set
=======
from typing import List
>>>>>>> f83833c7

import numpy as np

from gt4py import definitions as gt_definitions
from gt4py import frontend as gt_frontend
from gt4py import gtscript
from gt4py import ir as gt_ir
from gt4py import utils as gt_utils
from gt4py.utils import NOTHING
from gt4py.utils import meta as gt_meta


class GTScriptSyntaxError(gt_definitions.GTSyntaxError):
    def __init__(self, message, *, loc=None):
        super().__init__(message, frontend=GTScriptFrontend.name)
        self.loc = loc


class GTScriptSymbolError(GTScriptSyntaxError):
    def __init__(self, name, message=None, *, loc=None):
        if message is None:
            if loc is None:
                message = "Unknown symbol '{name}' symbol".format(name=name)
            else:
                message = "Unknown symbol '{name}' symbol in '{scope}' (line: {line}, col: {col})".format(
                    name=name, scope=loc.scope, line=loc.line, col=loc.column
                )
        super().__init__(message, loc=loc)
        self.name = name


class GTScriptDefinitionError(GTScriptSyntaxError):
    def __init__(self, name, value, message=None, *, loc=None):
        if message is None:
            if loc is None:
                message = "Invalid definition for '{name}' symbol".format(name=name)
            else:
                message = "Invalid definition for '{name}' symbol in '{scope}' (line: {line}, col: {col})".format(
                    name=name, scope=loc.scope, line=loc.line, col=loc.column
                )
        super().__init__(message, loc=loc)
        self.name = name
        self.value = value


class GTScriptValueError(GTScriptDefinitionError):
    def __init__(self, name, value, message=None, *, loc=None):
        if message is None:
            if loc is None:
                message = "Invalid value for '{name}' symbol ".format(name=name)
            else:
                message = (
                    "Invalid value for '{name}' in '{scope}' (line: {line}, col: {col})".format(
                        name=name, scope=loc.scope, line=loc.line, col=loc.column
                    )
                )
        super().__init__(name, value, message, loc=loc)


# class GTScriptConstValueError(GTScriptValueError):
#     def __init__(self, name, value, message=None, *, loc=None):
#         if message is None:
#             if loc is None:
#                 message = "Non-constant definition of constant '{name}' symbol ".format(name=name)
#             else:
#                 message = "Non-constant definition of constant '{name}' in '{scope}' (line: {line}, col: {col})".format(
#                     name=name, scope=loc.scope, line=loc.line, col=loc.column
#                 )
#         super().__init__(name, value, message, loc=loc)
#
#
class GTScriptDataTypeError(GTScriptSyntaxError):
    def __init__(self, name, data_type, message=None, *, loc=None):
        if message is None:
            if loc is None:
                message = "Invalid data type for '{name}' numeric symbol ".format(name=name)
            else:
                message = "Invalid data type for '{name}' numeric symbol in '{scope}' (line: {line}, col: {col})".format(
                    name=name, scope=loc.scope, line=loc.line, col=loc.column
                )
        super().__init__(message, loc=loc)
        self.name = name
        self.data_type = data_type


class ValueInliner(ast.NodeTransformer):
    @classmethod
    def apply(cls, func_node: ast.FunctionDef, context: dict):
        inliner = cls(context)
        inliner(func_node)

    def __init__(self, context):
        self.context = context
        self.prefix = ""

    def __call__(self, func_node: ast.FunctionDef):
        self.visit(func_node)

    def _replace_node(self, name_or_attr_node):
        new_node = name_or_attr_node
        qualified_name = gt_meta.get_qualified_name_from_node(name_or_attr_node)
        if qualified_name in self.context:
            value = self.context[qualified_name]
            if value is None or isinstance(value, bool):
                new_node = ast.NameConstant(value=value)
            elif isinstance(value, numbers.Number):
                new_node = ast.Num(n=value)
            elif hasattr(value, "_gtscript_"):
                pass
            else:
                assert False
        return new_node

    def visit_ImportFrom(self, node: ast.ImportFrom):
        return node

    def visit_Attribute(self, node: ast.Attribute):
        return self._replace_node(node)

    def visit_Name(self, node: ast.Name):
        return self._replace_node(node)

    def visit_FunctionDef(self, node: ast.FunctionDef):
        node.body = [self.visit(n) for n in node.body]
        return node


class ReturnReplacer(ast.NodeTransformer):
    @classmethod
    def apply(cls, ast_object, target_node):
        replacer = cls(target_node)
        replacer(ast_object)

    def __init__(self, target_node):
        self.target_node = target_node

    def __call__(self, ast_object):
        self.visit(ast_object)

    def visit_Return(self, node: ast.Return):
        if isinstance(node.value, ast.Tuple):
            rhs_length = len(node.value.elts)
        else:
            rhs_length = 1

        if isinstance(self.target_node, ast.Tuple):
            lhs_length = len(self.target_node.elts)
        else:
            lhs_length = 1

        if lhs_length == rhs_length:
            return ast.Assign(
                targets=[self.target_node],
                value=node.value,
                lineno=node.lineno,
                col_offset=node.col_offset,
            )
        else:
            return ast.Raise(lineno=node.lineno, col_offset=node.col_offset)


class CallInliner(ast.NodeTransformer):
    """Inlines calls to gtscript.function calls.

    Calls to NativeFunctions (intrinsic math functions) are kept in the IR and
    dealt with in the IRMaker.
    """

    @classmethod
    def apply(cls, func_node: ast.FunctionDef, context: dict):
        inliner = cls(context)
        inliner(func_node)
        return inliner.all_skip_names

    def __init__(self, context: dict):
        self.context = context
        self.current_block = None
        self.all_skip_names = set(gtscript.builtins | {"gt4py", "gtscript"})

    def __call__(self, func_node: ast.FunctionDef):
        self.visit(func_node)

    def visit(self, node, **kwargs):
        """Visit a node."""
        method = "visit_" + node.__class__.__name__
        visitor = getattr(self, method, self.generic_visit)
        return visitor(node, **kwargs)

    def _process_stmts(self, stmts):
        new_stmts = []
        outer_block = self.current_block
        self.current_block = new_stmts
        for s in stmts:
            if not isinstance(s, (ast.Import, ast.ImportFrom)):
                if self.visit(s):
                    new_stmts.append(s)
        self.current_block = outer_block

        return new_stmts

    def visit_FunctionDef(self, node: ast.FunctionDef):
        node.body = self._process_stmts(node.body)
        return node

    def visit_With(self, node: ast.With):
        node.body = self._process_stmts(node.body)
        return node

    def visit_If(self, node: ast.If):
        node.body = self._process_stmts(node.body)
        if node.orelse:
            node.orelse = self._process_stmts(node.orelse)
        return node

    def visit_Assign(self, node: ast.Assign):
        if isinstance(node.value, ast.Call) and node.value.func.id not in gtscript.MATH_BUILTINS:
            assert len(node.targets) == 1
            self.visit(node.value, target_node=node.targets[0])
            # This node can be now removed since the trivial assignment has been already done
            # in the Call visitor
            return None
        else:
            return self.generic_visit(node)

    def visit_Call(self, node: ast.Call, *, target_node=None):
        call_name = node.func.id

        if call_name in gtscript.MATH_BUILTINS:
            node.args = [self.visit(arg) for arg in node.args]
            return node

        elif call_name not in self.context and not hasattr(self.context[call_name], "_gtscript_"):
            raise GTScriptSyntaxError("Unknown call", loc=gt_ir.Location.from_ast_node(node))

        # Recursively inline any possible nested subroutine call
        call_info = self.context[call_name]._gtscript_
        call_ast = copy.deepcopy(call_info["ast"])
        CallInliner.apply(call_ast, call_info["local_context"])

        # Extract call arguments
        call_signature = call_info["api_signature"]
        arg_infos = {arg.name: arg.default for arg in call_signature}
        try:
            assert len(node.args) <= len(call_signature)
            call_args = {}
            for i, arg_value in enumerate(node.args):
                assert not call_signature[i].is_keyword
                call_args[call_signature[i].name] = arg_value
            for kwarg in node.keywords:
                assert kwarg.arg in arg_infos
                call_args[kwarg.arg] = kwarg.value

            # Add default values for missing args when possible
            for name in arg_infos:
                if name not in call_args:
                    assert arg_infos[name] != gt_ir.Empty
                    if (
                        (arg_infos[name] is True)
                        or arg_infos[name] is False
                        or arg_infos[name] is None
                    ):
                        call_args[name] = ast.Num(n=0.0)  # ast.NameConstant(value=arg_infos[name])
                    else:
                        call_args[name] = ast.Num(n=arg_infos[name])
        except Exception:
            raise GTScriptSyntaxError(
                message="Invalid call signature", loc=gt_ir.Location.from_ast_node(node)
            )

        # Rename local names in subroutine to avoid conflicts with caller context names
        try:
            assign_targets = gt_meta.collect_assign_targets(call_ast, allow_multiple_targets=False)
        except RuntimeError as e:
            raise GTScriptSyntaxError(
                message="Assignment to more than one target is not supported."
            ) from e

        assigned_symbols = set()
        for target in assign_targets:
            if not isinstance(target, ast.Name):
                raise GTScriptSyntaxError(message="Unsupported assignment target.", loc=target)

            assigned_symbols.add(target.id)

        name_mapping = {
            name: value.id
            for name, value in call_args.items()
            if isinstance(value, ast.Name) and name not in assigned_symbols
        }

        call_id = gt_utils.shashed_id(call_name)[:3]
        call_id_suffix = f"{call_id}_{node.lineno}_{node.col_offset}"
        template_fmt = "{name}__" + call_id_suffix

        gt_meta.map_symbol_names(
            call_ast, name_mapping, template_fmt=template_fmt, skip_names=self.all_skip_names
        )

        # Replace returns by assignments in subroutine
        if target_node is None:
            target_node = ast.Name(
                ctx=ast.Store(),
                lineno=node.lineno,
                col_offset=node.col_offset,
                id=template_fmt.format(name="RETURN_VALUE"),
            )

        assert isinstance(target_node, (ast.Name, ast.Tuple)) and isinstance(
            target_node.ctx, ast.Store
        )

        ReturnReplacer.apply(call_ast, target_node)

        # Add subroutine sources prepending the required arg assignments
        inlined_stmts = []
        for arg_name, arg_value in call_args.items():
            if arg_name not in name_mapping:
                inlined_stmts.append(
                    ast.Assign(
                        lineno=node.lineno,
                        col_offset=node.col_offset,
                        targets=[
                            ast.Name(
                                ctx=ast.Store(),
                                lineno=node.lineno,
                                col_offset=node.col_offset,
                                id=template_fmt.format(name=arg_name),
                            )
                        ],
                        value=arg_value,
                    )
                )

        # Add inlined statements to the current block and return name node with the result
        inlined_stmts.extend(call_ast.body)
        self.current_block.extend(inlined_stmts)
        if isinstance(target_node, ast.Name):
            result_node = ast.Name(
                ctx=ast.Load(),
                lineno=target_node.lineno,
                col_offset=target_node.col_offset,
                id=target_node.id,
            )
        else:
            result_node = ast.Tuple(
                ctx=ast.Load(),
                lineno=target_node.lineno,
                col_offset=target_node.col_offset,
                elts=target_node.elts,
            )

        return result_node

    def visit_Expr(self, node: ast.Expr):
        """ignore pure string statements in callee"""
        if not isinstance(node.value, ast.Str):
            return super().visit_Expr(node)


class CompiledIfInliner(ast.NodeTransformer):
    @classmethod
    def apply(cls, ast_object, context):
        preprocessor = cls(context)
        preprocessor(ast_object)

    def __init__(self, context):
        self.context = context

    def __call__(self, ast_object):
        self.visit(ast_object)

    def visit_If(self, node: ast.If):
        # Compile-time evaluation of "if" conditions
        node = self.generic_visit(node)
        if (
            isinstance(node.test, ast.Call)
            and isinstance(node.test.func, ast.Name)
            and node.test.func.id == "__INLINED"
            and len(node.test.args) == 1
        ):
            eval_node = node.test.args[0]
            condition_value = gt_utils.meta.ast_eval(eval_node, self.context, default=NOTHING)
            if condition_value is not NOTHING:
                node = node.body if condition_value else node.orelse
            else:
                raise GTScriptSyntaxError(
                    "Evaluation of compile-time 'IF' condition failed at the preprocessing step"
                )

        return node if node else None


#
# class Cleaner(gt_ir.IRNodeVisitor):
#     @classmethod
#     def apply(cls, ast_object):
#         cleaner = cls()
#         cleaner(ast_object)
#
#     def __init__(self):
#         self.defines = {}
#         self.writes = {}
#         self.reads = {}
#         self.aliases = {}
#
#     def __call__(self, ast_object):
#         self.visit(ast_object)
#
#     def visit_FieldRef(self, node: gt_ir.FieldRef):
#         assert node.name in self.defines
#         self.reads[node.name] = self.reads.get(node.name, 0) + 1
#
#     def visit_FieldDecl(self, node: gt_ir.FieldDecl):
#         assert node.is_api is False
#         self.defines[node.name] = "temp"
#
#     def visit_Assign(self, node: gt_ir.Assign):
#         if isinstance(node.target, gt_ir.FieldRef):
#             for alias in self.aliases.get(node.target.name, set()):
#                 self.aliases[alias] -= {node.target.name}
#                 self.aliases[node.target.name] = set()
#
#             if isinstance(node.value, gt_ir.FieldRef):
#                 if node.target.name not in itertools.chain(self.writes.keys(), self.reads.keys()):
#                     aliases = set(self.aliases.setdefault(node.value.name, set()))
#                     self.aliases.setdefault(node.target.name, set())
#                     self.aliases[node.target.name] |= aliases | {node.value.name}
#                     for alias in self.aliases[node.target.name]:
#                         self.aliases[alias] |= {node.target.name}
#
#         self.visit(node.value)
#         self.writes[node.target.name] = self.reads.get(node.target.name, 0) + 1
#
#     def visit_StencilDefinition(self, node: gt_ir.StencilDefinition):
#         for decl in node.api_fields:
#             self.defines[decl.name] = "api"
#         for computation in node.computations:
#             self.visit(computation)
#
#         for a in ["defines", "reads", "writes"]:
#             print(f"{a}: ", getattr(self, a))
#


@enum.unique
class ParsingContext(enum.Enum):
    CONTROL_FLOW = 1
    COMPUTATION = 2


class IRMaker(ast.NodeVisitor):
    def __init__(
        self,
        fields: dict,
        parameters: dict,
        local_symbols: dict,
        *,
        domain: gt_ir.Domain,
        extra_temp_decls: dict,
    ):
        fields = fields or {}
        parameters = parameters or {}
        assert all(isinstance(name, str) for name in parameters.keys())
        local_symbols = local_symbols or {}
        assert all(isinstance(name, str) for name in local_symbols.keys()) and all(
            isinstance(value, (type, np.dtype)) for value in local_symbols.values()
        )

        self.fields = fields
        self.parameters = parameters
        self.local_symbols = local_symbols
        self.domain = domain or gt_ir.Domain.LatLonGrid()
        self.extra_temp_decls = extra_temp_decls or {}
        self.parsing_context = None
        self.in_if = False
        gt_ir.NativeFunction.PYTHON_SYMBOL_TO_IR_OP = {
            "abs": gt_ir.NativeFunction.ABS,
            "min": gt_ir.NativeFunction.MIN,
            "max": gt_ir.NativeFunction.MAX,
            "mod": gt_ir.NativeFunction.MOD,
            "sin": gt_ir.NativeFunction.SIN,
            "cos": gt_ir.NativeFunction.COS,
            "tan": gt_ir.NativeFunction.TAN,
            "asin": gt_ir.NativeFunction.ARCSIN,
            "acos": gt_ir.NativeFunction.ARCCOS,
            "atan": gt_ir.NativeFunction.ARCTAN,
            "sqrt": gt_ir.NativeFunction.SQRT,
            "exp": gt_ir.NativeFunction.EXP,
            "log": gt_ir.NativeFunction.LOG,
            "isfinite": gt_ir.NativeFunction.ISFINITE,
            "isinf": gt_ir.NativeFunction.ISINF,
            "isnan": gt_ir.NativeFunction.ISNAN,
            "floor": gt_ir.NativeFunction.FLOOR,
            "ceil": gt_ir.NativeFunction.CEIL,
            "trunc": gt_ir.NativeFunction.TRUNC,
        }

    def __call__(self, ast_root: ast.AST):
        assert (
            isinstance(ast_root, ast.Module)
            and "body" in ast_root._fields
            and len(ast_root.body) == 1
            and isinstance(ast_root.body[0], ast.FunctionDef)
        )
        func_ast = ast_root.body[0]
        self.parsing_context = ParsingContext.CONTROL_FLOW
        computations = self.visit(func_ast)

        return computations

    # Helpers functions
    def _is_field(self, name: str):
        return name in self.fields

    def _is_parameter(self, name: str):
        return name in self.parameters

    def _is_local_symbol(self, name: str):
        return name in self.local_symbols

    def _is_known(self, name: str):
        return self._is_field(name) or self._is_parameter(name) or self._is_local_symbol(name)

    def _get_qualified_name(self, node: ast.AST, *, joiner="."):
        if isinstance(node, ast.Name):
            result = node.id
        elif isinstance(node, ast.Attribute):
            prefix = self._get_qualified_name(node.value)
            result = joiner.join([prefix, node.attr])
        else:
            result = None

        return result

    def _are_blocks_sorted(self, compute_blocks: List[gt_ir.ComputationBlock]):
        def sort_blocks_key(comp_block):
            start = comp_block.interval.start
            assert isinstance(start.level, gt_ir.LevelMarker)
            key = 0 if start.level == gt_ir.LevelMarker.START else 100000
            key += start.offset
            return key

        if len(compute_blocks) < 1:
            return True

        # validate invariant
        assert all(
            comp_block.iteration_order == compute_blocks[0].iteration_order
            for comp_block in compute_blocks
        )

        # extract iteration order
        iteration_order = compute_blocks[0].iteration_order

        # sort blocks
        compute_blocks_sorted = sorted(
            compute_blocks,
            key=sort_blocks_key,
            reverse=iteration_order == gt_ir.IterationOrder.BACKWARD,
        )

        # if sorting didn't change anything it was already sorted
        return compute_blocks == compute_blocks_sorted

    def _visit_iteration_order_node(self, node: ast.withitem, loc: gt_ir.Location):
        syntax_error = GTScriptSyntaxError(
            f"Invalid 'computation' specification at line {loc.line} (column {loc.column})",
            loc=loc,
        )
        comp_node = node.context_expr
        if len(comp_node.args) + len(comp_node.keywords) != 1 or any(
            keyword.arg not in ["order"] for keyword in comp_node.keywords
        ):
            raise syntax_error

        if comp_node.args:
            iteration_order_node = comp_node.args[0]
        else:
            iteration_order_node = comp_node.keywords[0].value
        if (
            not isinstance(iteration_order_node, ast.Name)
            or iteration_order_node.id not in gt_ir.IterationOrder.__members__
        ):
            raise syntax_error

        return gt_ir.IterationOrder[iteration_order_node.id]

    def _visit_interval_node(self, node: ast.withitem, loc: gt_ir.Location):
        # initialize possible exceptions
        interval_error = GTScriptSyntaxError(
            f"Invalid 'interval' specification at line {loc.line} (column {loc.column})", loc=loc
        )
        range_error = GTScriptSyntaxError(
            f"Invalid interval range specification at line {loc.line} (column {loc.column})",
            loc=loc,
        )

        interval_node = node.context_expr

        # validate interval specification
        if (
            (len(interval_node.args) + len(interval_node.keywords) < 1)
            or (len(interval_node.args) + len(interval_node.keywords) > 2)
            or any(keyword.arg not in ["start", "end"] for keyword in interval_node.keywords)
        ):
            raise interval_error

        # parse interval
        if interval_node.args:
            range_node = interval_node.args
        else:
            range_node = [interval_node.keywords[0].value, interval_node.keywords[1].value]
        if len(range_node) == 1 and isinstance(range_node[0], ast.Ellipsis):
            interval = gt_ir.AxisInterval.full_interval()
        elif len(range_node) == 2 and all(
            isinstance(elem, (ast.Num, ast.UnaryOp, ast.NameConstant)) for elem in range_node
        ):
            range_value = tuple(self.visit(elem) for elem in range_node)
            try:
                interval = gt_ir.utils.make_axis_interval(range_value)
            except AssertionError as e:
                raise range_error from e
        else:
            raise range_error

        return interval

    def _visit_computation_node(self, node: ast.With) -> List[gt_ir.ComputationBlock]:
        loc = gt_ir.Location.from_ast_node(node)
        syntax_error = GTScriptSyntaxError(
            f"Invalid 'computation' specification at line {loc.line} (column {loc.column})",
            loc=loc,
        )

        # Parse computation specification, i.e. `withItems` nodes
        iteration_order = None
        interval = None

        try:
            for item in node.items:
                if (
                    isinstance(item.context_expr, ast.Call)
                    and item.context_expr.func.id == "computation"
                ):
                    assert iteration_order is None  # only one spec allowed
                    iteration_order = self._visit_iteration_order_node(item, loc)
                elif (
                    isinstance(item.context_expr, ast.Call)
                    and item.context_expr.func.id == "interval"
                ):
                    assert interval is None  # only one spec allowed
                    interval = self._visit_interval_node(item, loc)
                else:
                    raise syntax_error
        except AssertionError as e:
            raise syntax_error from e

        if iteration_order is None or interval is None:
            raise syntax_error

        #  Parse `With` body into computation blocks
        self.parsing_context = ParsingContext.COMPUTATION
        stmts = []
        for stmt in node.body:
            stmts.extend(gt_utils.listify(self.visit(stmt)))
        self.parsing_context = ParsingContext.CONTROL_FLOW

        result = gt_ir.ComputationBlock(
            interval=interval, iteration_order=iteration_order, body=gt_ir.BlockStmt(stmts=stmts)
        )

        return result

    # Visitor methods
    # -- Special nodes --
    def visit_Raise(self):
        return gt_ir.InvalidBranch()

    # -- Literal nodes --
    def visit_Num(self, node: ast.Num) -> numbers.Number:
        value = node.n
        return value

    def visit_Tuple(self, node: ast.Tuple) -> tuple:
        value = tuple(self.visit(elem) for elem in node.elts)
        return value

    def visit_NameConstant(self, node: ast.NameConstant):
        value = gt_ir.BuiltinLiteral(value=gt_ir.Builtin[str(node.value).upper()])
        return value

    # -- Symbol nodes --
    def visit_Attribute(self, node: ast.Attribute):
        qualified_name = self._get_qualified_name(node)
        return self.visit(ast.Name(id=qualified_name, ctx=node.ctx))

    def visit_Name(self, node: ast.Name) -> gt_ir.Ref:
        symbol = node.id
        if self._is_field(symbol):
            result = gt_ir.FieldRef(
                name=symbol,
                offset={axis: value for axis, value in zip(self.domain.axes_names, (0, 0, 0))},
            )
        elif self._is_parameter(symbol):
            result = gt_ir.VarRef(name=symbol)
        elif self._is_local_symbol(symbol):
            assert False  # result = gt_ir.VarRef(name=symbol)
        else:
            assert False, "Missing '{}' symbol definition".format(symbol)

        return result

    def visit_Index(self, node: ast.Index):
        index = self.visit(node.value)
        return index

    def visit_Subscript(self, node: ast.Subscript):
        assert isinstance(node.ctx, (ast.Load, ast.Store))
        index = self.visit(node.slice)
        result = self.visit(node.value)
        if isinstance(result, gt_ir.VarRef):
            result.index = index
        else:
            result.offset = {axis.name: value for axis, value in zip(self.domain.axes, index)}

        return result

    # -- Expressions nodes --
    def visit_UnaryOp(self, node: ast.UnaryOp):
        op = self.visit(node.op)
        arg = self.visit(node.operand)
        if isinstance(arg, numbers.Number):
            result = eval("{op}{arg}".format(op=op.python_symbol, arg=arg))
        else:
            result = gt_ir.UnaryOpExpr(op=op, arg=arg)

        return result

    def visit_UAdd(self, node: ast.UAdd) -> gt_ir.UnaryOperator:
        return gt_ir.UnaryOperator.POS

    def visit_USub(self, node: ast.USub) -> gt_ir.UnaryOperator:
        return gt_ir.UnaryOperator.NEG

    def visit_Not(self, node: ast.Not) -> gt_ir.UnaryOperator:
        return gt_ir.UnaryOperator.NOT

    def visit_BinOp(self, node: ast.BinOp) -> gt_ir.BinOpExpr:
        op = self.visit(node.op)
        rhs = gt_ir.utils.make_expr(self.visit(node.right))
        lhs = gt_ir.utils.make_expr(self.visit(node.left))
        result = gt_ir.BinOpExpr(op=op, lhs=lhs, rhs=rhs)

        return result

    def visit_Add(self, node: ast.Add) -> gt_ir.BinaryOperator:
        return gt_ir.BinaryOperator.ADD

    def visit_Sub(self, node: ast.Sub) -> gt_ir.BinaryOperator:
        return gt_ir.BinaryOperator.SUB

    def visit_Mult(self, node: ast.Mult) -> gt_ir.BinaryOperator:
        return gt_ir.BinaryOperator.MUL

    def visit_Div(self, node: ast.Div) -> gt_ir.BinaryOperator:
        return gt_ir.BinaryOperator.DIV

    def visit_Pow(self, node: ast.Pow) -> gt_ir.BinaryOperator:
        return gt_ir.BinaryOperator.POW

    def visit_And(self, node: ast.And) -> gt_ir.BinaryOperator:
        return gt_ir.BinaryOperator.AND

    def visit_Or(self, node: ast.And) -> gt_ir.BinaryOperator:
        return gt_ir.BinaryOperator.OR

    def visit_Eq(self, node: ast.Eq) -> gt_ir.BinaryOperator:
        return gt_ir.BinaryOperator.EQ

    def visit_NotEq(self, node: ast.NotEq) -> gt_ir.BinaryOperator:
        return gt_ir.BinaryOperator.NE

    def visit_Lt(self, node: ast.Lt) -> gt_ir.BinaryOperator:
        return gt_ir.BinaryOperator.LT

    def visit_LtE(self, node: ast.LtE) -> gt_ir.BinaryOperator:
        return gt_ir.BinaryOperator.LE

    def visit_Gt(self, node: ast.Gt) -> gt_ir.BinaryOperator:
        return gt_ir.BinaryOperator.GT

    def visit_GtE(self, node: ast.GtE) -> gt_ir.BinaryOperator:
        return gt_ir.BinaryOperator.GE

    def visit_BoolOp(self, node: ast.BoolOp) -> gt_ir.BinOpExpr:
        op = self.visit(node.op)
        rhs = gt_ir.utils.make_expr(self.visit(node.values[-1]))
        for value in reversed(node.values[:-1]):
            lhs = gt_ir.utils.make_expr(self.visit(value))
            rhs = gt_ir.BinOpExpr(op=op, lhs=lhs, rhs=rhs)
            res = rhs

        return res

    def visit_Compare(self, node: ast.Compare) -> gt_ir.BinOpExpr:
        lhs = gt_ir.utils.make_expr(self.visit(node.left))
        args = [lhs]

        assert len(node.comparators) >= 1
        op = self.visit(node.ops[-1])
        rhs = gt_ir.utils.make_expr(self.visit(node.comparators[-1]))
        args.append(rhs)

        for i in range(len(node.comparators) - 2, -1, -1):
            lhs = gt_ir.utils.make_expr(self.visit(node.values[i]))
            rhs = gt_ir.BinOpExpr(op=op, lhs=lhs, rhs=rhs)
            op = self.visit(node.ops[i])
            args.append(lhs)

        result = gt_ir.BinOpExpr(op=op, lhs=lhs, rhs=rhs)

        return result

    def visit_IfExp(self, node: ast.IfExp) -> gt_ir.TernaryOpExpr:
        result = gt_ir.TernaryOpExpr(
            condition=gt_ir.utils.make_expr(self.visit(node.test)),
            then_expr=gt_ir.utils.make_expr(self.visit(node.body)),
            else_expr=gt_ir.utils.make_expr(self.visit(node.orelse)),
        )

        return result

    def visit_If(self, node: ast.If) -> gt_ir.If:
        self.in_if = True
        main_stmts = []
        for stmt in node.body:
            main_stmts.extend(gt_utils.listify(self.visit(stmt)))
        assert all(isinstance(item, gt_ir.Statement) for item in main_stmts)

        else_stmts = []
        if node.orelse:
            for stmt in node.orelse:
                else_stmts.extend(gt_utils.listify(self.visit(stmt)))
            assert all(isinstance(item, gt_ir.Statement) for item in else_stmts)

        result = gt_ir.If(
            condition=gt_ir.utils.make_expr(self.visit(node.test)),
            main_body=gt_ir.BlockStmt(stmts=main_stmts),
            else_body=gt_ir.BlockStmt(stmts=else_stmts) if else_stmts else None,
        )
        self.in_if = False

        return result

    def visit_Call(self, node: ast.Call):
        native_fcn = gt_ir.NativeFunction.PYTHON_SYMBOL_TO_IR_OP[node.func.id]

        args = [gt_ir.utils.make_expr(self.visit(arg)) for arg in node.args]
        if len(args) != native_fcn.arity:
            raise GTScriptSyntaxError(
                "Invalid native function call", loc=gt_ir.Location.from_ast_node(node)
            )

        return gt_ir.NativeFuncCall(
            func=native_fcn,
            args=args,
            data_type=gt_ir.DataType.AUTO,
            loc=gt_ir.Location.from_ast_node(node),
        )

    # -- Statement nodes --
    def visit_Assign(self, node: ast.Assign) -> list:
        result = []

        # assert len(node.targets) == 1
        # Create decls for temporary fields
        target = []
        if len(node.targets) > 1:
            raise GTScriptSyntaxError(
                message="Assignment to multiple variables (e.g. var1 = var2 = value) not supported."
            )

        for t in node.targets[0].elts if isinstance(node.targets[0], ast.Tuple) else node.targets:
            if isinstance(t, ast.Subscript):
                if isinstance(t.slice, ast.Index) and (
                    isinstance(t.slice.value, ast.Ellipsis)
                    or (
                        isinstance(t.slice.value, ast.Tuple)
                        and all(v.n == 0 for v in t.slice.value.elts)
                    )
                ):
                    if t.value.id not in {
                        name for name, field in self.fields.items() if field.is_api
                    }:

                        raise GTScriptSyntaxError(
                            message="No subscript allowed in assignment to temporaries",
                            loc=gt_ir.Location.from_ast_node(t),
                        )
                    t = t.value

                else:
                    raise GTScriptSyntaxError(
                        message="Assignment to non-zero offsets is not supported.",
                        loc=gt_ir.Location.from_ast_node(t),
                    )
            if isinstance(t, ast.Name):
                if not self._is_known(t.id):
                    if self.in_if:
                        raise GTScriptSymbolError(
                            name=t.id,
                            message="Temporary field {name} implicitly defined within run-time if-else region.".format(
                                name=t.id
                            ),
                        )
                    field_decl = gt_ir.FieldDecl(
                        name=t.id,
                        data_type=gt_ir.DataType.AUTO,
                        axes=[ax.name for ax in gt_ir.Domain.LatLonGrid().axes],
                        # layout_id=t.id,
                        is_api=False,
                    )
                    result.append(field_decl)
                    self.fields[field_decl.name] = field_decl
            else:
                raise GTScriptSyntaxError(message="Invalid target in assignment.", loc=target)

            target.append(self.visit(t))

        value = self.visit(node.value)
        if len(target) == 1:
            value = [gt_ir.utils.make_expr(value)]
        else:
            value = [gt_ir.utils.make_expr(item) for item in value]

        assert len(target) == len(value)
        for left, right in zip(target, value):
            result.append(gt_ir.Assign(target=left, value=right))

        return result

    def visit_AugAssign(self, node: ast.AugAssign):
        """Implement left <op>= right in terms of left = left <op> right."""
        binary_operation = ast.BinOp(left=node.target, op=node.op, right=node.value)
        assignment = ast.Assign(targets=[node.target], value=binary_operation)
        ast.copy_location(binary_operation, node)
        ast.copy_location(assignment, node)
        return self.visit_Assign(assignment)

    def visit_With(self, node: ast.With):
        loc = gt_ir.Location.from_ast_node(node)
        syntax_error = GTScriptSyntaxError(
            f"Invalid 'with' statement at line {loc.line} (column {loc.column})", loc=loc
        )

        # If we find nested `with` blocks flatten them, i.e. transform
        #  with computation(PARALLEL):
        #   with interval(...):
        #     ...
        # into
        #  with computation(PARALLEL), interval(...):
        #    ...
        # otherwise just parse the node
        if self.parsing_context == ParsingContext.CONTROL_FLOW and all(
            isinstance(child_node, ast.With) for child_node in node.body
        ):
            # Ensure top level `with` specifies the iteration order
            if not any(
                with_item.context_expr.func.id == "computation"
                for with_item in node.items
                if isinstance(with_item.context_expr, ast.Call)
            ):
                raise syntax_error

            # Parse nested `with` blocks
            compute_blocks = []
            for with_node in node.body:
                with_node = copy.deepcopy(with_node)  # Copy to avoid altering original ast
                # Splice `withItems` of current/primary with statement into nested with
                with_node.items.extend(node.items)

                compute_blocks.append(self._visit_computation_node(with_node))

            # Validate block specification order
            #  the nested computation blocks must be specified in their order of execution. The order of execution is
            #  such that the lowest (highest) interval is processed first if the iteration order is forward (backward).
            if not self._are_blocks_sorted(compute_blocks):
                raise GTScriptSyntaxError(
                    f"Invalid 'with' statement at line {loc.line} (column {loc.column}). Intervals must be specified in order of execution."
                )

            return compute_blocks
        elif self.parsing_context == ParsingContext.CONTROL_FLOW and not any(
            isinstance(child_node, ast.With) for child_node in node.body
        ):
            return self._visit_computation_node(node)
        else:
            # Mixing nested `with` blocks with stmts not allowed
            raise syntax_error

    def visit_FunctionDef(self, node: ast.FunctionDef) -> list:
        blocks = []
        docstring = ast.get_docstring(node)
        for stmt in node.body:
            blocks.extend(gt_utils.listify(self.visit(stmt)))

        if not all(isinstance(item, gt_ir.ComputationBlock) for item in blocks):
            raise GTScriptSyntaxError(
                "Invalid stencil definition", loc=gt_ir.Location.from_ast_node(node)
            )

        return blocks


class CollectLocalSymbolsAstVisitor(ast.NodeVisitor):
    @classmethod
    def apply(cls, node: ast.FunctionDef) -> Set[str]:
        instance = cls()
        return instance(node)

    def __call__(self, node: ast.FunctionDef) -> Set[str]:
        self.local_symbols = set()
        self.visit(node)
        result = self.local_symbols
        del self.local_symbols
        return result

    def visit_Assign(self, node: ast.Assign):
        for target in node.targets:
            targets = target.elts if isinstance(target, ast.Tuple) else [target]
            for t in targets:
                if isinstance(t, ast.Name):
                    self.local_symbols.add(t.id)
                elif isinstance(t, ast.Subscript) and isinstance(t.value, ast.Name):
                    self.local_symbols.add(t.value.id)
                else:
                    raise GTScriptSyntaxError(
                        message="invalid target in assign", loc=gt_ir.Location.from_ast_node(node)
                    )


class GTScriptParser(ast.NodeVisitor):

    CONST_VALUE_TYPES = (*gtscript._VALID_DATA_TYPES, types.FunctionType, type(None))

    def __init__(self, definition, *, options, externals=None):
        assert isinstance(definition, types.FunctionType)
        self.definition = definition
        self.filename = inspect.getfile(definition)
        self.source, decorators_source = gt_meta.split_def_decorators(self.definition)
        self.ast_root = ast.parse(self.source)
        self.options = options
        self.build_info = options.build_info
        self.main_name = options.qualified_name
        self.definition_ir = None
        self.external_context = externals or {}
        self.resolved_externals = {}
        self.block = None

    def __str__(self):
        result = "<GT4Py.GTScriptParser> {\n"
        result += "\n".join("\t{}: {}".format(name, getattr(self, name)) for name in vars(self))
        result += "\n}"
        return result

    @classmethod
    def annotate_definition(cls, definition, externals=None):
        api_signature = []
        api_annotations = []

        qualified_name = "{}.{}".format(definition.__module__, definition.__name__)
        sig = inspect.signature(definition)
        for param in sig.parameters.values():
            if param.kind == inspect.Parameter.VAR_POSITIONAL:
                raise GTScriptDefinitionError(
                    name=qualified_name,
                    value=definition,
                    message="'*args' tuple parameter is not supported in GTScript definitions",
                )
            elif param.kind == inspect.Parameter.VAR_KEYWORD:
                raise GTScriptDefinitionError(
                    name=qualified_name,
                    value=definition,
                    message="'*kwargs' dict parameter is not supported in GTScript definitions",
                )
            else:
                is_keyword = param.kind == inspect.Parameter.KEYWORD_ONLY

                default = gt_ir.Empty
                if param.default != inspect.Parameter.empty:
                    if not isinstance(param.default, GTScriptParser.CONST_VALUE_TYPES):
                        raise GTScriptValueError(
                            name=param.name,
                            value=param.default,
                            message=f"Invalid default value for argument '{param.name}': {param.default}",
                        )
                    default = param.default

                if isinstance(param.annotation, (str, gtscript._FieldDescriptor)):
                    dtype_annotation = param.annotation
                elif (
                    isinstance(param.annotation, type)
                    and param.annotation in gtscript._VALID_DATA_TYPES
                ):
                    dtype_annotation = np.dtype(param.annotation)
                elif param.annotation is inspect.Signature.empty:
                    dtype_annotation = None
                else:
                    raise GTScriptValueError(
                        name=param.name,
                        value=param.annotation,
                        message=f"Invalid annotated dtype value for argument '{param.name}': {param.annotation}",
                    )

                api_signature.append(
                    gt_ir.ArgumentInfo(name=param.name, is_keyword=is_keyword, default=default)
                )

                api_annotations.append(dtype_annotation)

        nonlocal_symbols, imported_symbols = GTScriptParser.collect_external_symbols(definition)
        canonical_ast = gt_meta.ast_dump(definition)

        # Recursively annotate gtscript functions called
        # nonlocals
        for name, symbol in nonlocal_symbols.items():
            if hasattr(symbol, "_gtscript_"):
                cls.annotate_definition(symbol, externals=nonlocal_symbols)

        # externals
        for name in imported_symbols.keys():
            if name in externals and hasattr(externals[name], "_gtscript_"):
                cls.annotate_definition(externals[name], externals=nonlocal_symbols)

        definition._gtscript_ = dict(
            qualified_name=qualified_name,
            api_signature=api_signature,
            api_annotations=api_annotations,
            canonical_ast=canonical_ast,
            nonlocals=nonlocal_symbols,
            imported=imported_symbols,
        )

        return definition

    @staticmethod
    def collect_external_symbols(definition):
        bare_imports, from_imports, relative_imports = gt_meta.collect_imported_symbols(definition)
        wrong_imports = list(bare_imports.keys()) + list(relative_imports.keys())
        imported_names = set()
        for key, value in from_imports.items():
            if key != value:
                # Aliasing imported names is not allowed
                wrong_imports.append(key)
            else:
                for prefix in [
                    "__externals__.",
                    "gt4py.__externals__.",
                    "__gtscript__.",
                    "gt4py.__gtscript__.",
                ]:
                    if key.startswith(prefix):
                        if "__externals__" in key:
                            imported_names.add(value.replace(prefix, "", 1))
                        break
                else:
                    wrong_imports.append(key)

        if wrong_imports:
            raise GTScriptSyntaxError("Invalid 'import' statements ({})".format(wrong_imports))

        imported_symbols = {name: {} for name in imported_names}

        context, unbound = gt_meta.get_closure(
            definition, included_nonlocals=False, include_builtins=False
        )

        gtscript_ast = ast.parse(gt_meta.get_ast(definition)).body[0]
        local_symbols = CollectLocalSymbolsAstVisitor.apply(gtscript_ast)

        nonlocal_symbols = {}

        name_nodes = gt_meta.collect_names(definition)
        for collected_name in name_nodes.keys():
            if collected_name not in gtscript.builtins:
                root_name = collected_name.split(".")[0]
                if root_name in imported_symbols:
                    imported_symbols[root_name].setdefault(
                        collected_name, name_nodes[collected_name]
                    )
                elif root_name in context:
                    nonlocal_symbols[collected_name] = GTScriptParser.eval_constant(
                        collected_name,
                        context,
                        gt_ir.Location.from_ast_node(name_nodes[collected_name][0]),
                    )
                elif root_name not in local_symbols and root_name in unbound:
                    raise GTScriptSymbolError(
                        name=collected_name,
                        loc=gt_ir.Location.from_ast_node(name_nodes[collected_name][0]),
                    )

        return nonlocal_symbols, imported_symbols

    @staticmethod
    def eval_constant(name: str, context: dict, loc=None):
        try:
            value = eval(name, context)
            assert value is None or isinstance(value, GTScriptParser.CONST_VALUE_TYPES)
            assert not isinstance(value, types.FunctionType) or hasattr(value, "_gtscript_")

        except Exception as e:
            raise GTScriptDefinitionError(
                name=name,
                value="<unknown>",
                message="Missing or invalid value for external symbol {name}".format(name=name),
                loc=loc,
            ) from e
        return value

    @staticmethod
    def resolve_external_symbols(
        nonlocals: dict, imported: dict, context: dict, *, exhaustive=True
    ):
        result = {}
        accepted_imports = set(imported.keys())
        resolved_imports = {**imported}
        resolved_values_list = list(nonlocals.items())

        # Collect all imported and inlined values recursively through all the external symbols
        while resolved_imports or resolved_values_list:
            new_imports = {}
            for name, accesses in resolved_imports.items():
                if accesses:
                    for attr_name, attr_nodes in accesses.items():
                        resolved_values_list.append(
                            (
                                attr_name,
                                GTScriptParser.eval_constant(
                                    attr_name, context, gt_ir.Location.from_ast_node(attr_nodes[0])
                                ),
                            )
                        )

                elif not exhaustive:
                    resolved_values_list.append(
                        (name, GTScriptParser.eval_constant(name, context))
                    )

            for name, value in resolved_values_list:
                if hasattr(value, "_gtscript_") and exhaustive:
                    assert callable(value)
                    nested_inlined_values = {
                        "{}.{}".format(value._gtscript_["qualified_name"], item_name): item_value
                        for item_name, item_value in value._gtscript_["nonlocals"].items()
                    }
                    resolved_values_list.extend(nested_inlined_values.items())

                    for imported_name, imported_name_accesses in value._gtscript_[
                        "imported"
                    ].items():
                        if imported_name in accepted_imports:
                            # Only check names explicitly imported in the main caller context
                            new_imports.setdefault(imported_name, {})
                            for attr_name, attr_nodes in imported_name_accesses.items():
                                new_imports[imported_name].setdefault(attr_name, [])
                                new_imports[imported_name][attr_name].extend(attr_nodes)

            result.update(dict(resolved_values_list))
            resolved_imports = new_imports
            resolved_values_list = []

        return result

    def extract_arg_descriptors(self):
        api_signature = self.definition._gtscript_["api_signature"]
        api_annotations = self.definition._gtscript_["api_annotations"]
        assert len(api_signature) == len(api_annotations)
        fields_decls, parameter_decls = {}, {}

        for arg_info, arg_annotation in zip(api_signature, api_annotations):
            try:
                assert arg_annotation in gtscript._VALID_DATA_TYPES or isinstance(
                    arg_annotation, (gtscript._SequenceDescriptor, gtscript._FieldDescriptor)
                ), "Invalid parameter annotation"

                if arg_annotation in gtscript._VALID_DATA_TYPES:
                    dtype = np.dtype(arg_annotation)
                    if arg_info.default not in [gt_ir.Empty, None]:
                        assert np.dtype(type(arg_info.default)) == dtype
                    data_type = gt_ir.DataType.from_dtype(dtype)
                    parameter_decls[arg_info.name] = gt_ir.VarDecl(
                        name=arg_info.name, data_type=data_type, length=0, is_api=True
                    )
                elif isinstance(arg_annotation, gtscript._SequenceDescriptor):
                    assert arg_info.default in [gt_ir.Empty, None]
                    data_type = gt_ir.DataType.from_dtype(np.dtype(arg_annotation))
                    length = arg_annotation.length
                    parameter_decls[arg_info.name] = gt_ir.VarDecl(
                        name=arg_info.name, data_type=data_type, length=length, is_api=True
                    )
                else:
                    assert isinstance(arg_annotation, gtscript._FieldDescriptor)
                    assert arg_info.default in [gt_ir.Empty, None]
                    data_type = gt_ir.DataType.from_dtype(np.dtype(arg_annotation.dtype))
                    axes = [ax.name for ax in arg_annotation.axes]
                    fields_decls[arg_info.name] = gt_ir.FieldDecl(
                        name=arg_info.name,
                        data_type=data_type,
                        axes=axes,
                        is_api=True,
                        layout_id=arg_info.name,
                    )

                if data_type is gt_ir.DataType.INVALID:
                    raise GTScriptDataTypeError(name=arg_info.name, data_type=data_type)

            except Exception as e:
                raise GTScriptDefinitionError(
                    name=arg_info.name,
                    value=arg_annotation,
                    message=f"Invalid definition of argument '{arg_info.name}': {arg_annotation}",
                ) from e

        for item in itertools.chain(fields_decls.values(), parameter_decls.values()):
            if item.data_type is gt_ir.DataType.INVALID:
                raise GTScriptDataTypeError(name=item.name, data_type=item.data_type)

        return api_signature, fields_decls, parameter_decls

    # def eval_type(self, expr: gt_ir.Expr):
    #     kind = gt_ir.SymbolKind.SCALAR
    #     sctype = gt_ir.DataType.DEFAULT
    #     for ref in gt_ir.refs_from(expr):
    #         if isinstance(ref, gt_ir.Ref):
    #             ref = self.scope[ref.name]
    #         if isinstance(ref, gt_ir.Decl):
    #             if ref.kind == gt_ir.SymbolKind.FIELD:
    #                 kind = gt_ir.SymbolKind.FIELD
    #
    #         sctype = gt_ir.ScalarType.merge(sctype, ref.sctype)
    #
    #     return (kind, sctype)

    def run(self):
        assert (
            isinstance(self.ast_root, ast.Module)
            and "body" in self.ast_root._fields
            and len(self.ast_root.body) == 1
            and isinstance(self.ast_root.body[0], ast.FunctionDef)
        )
        main_func_node = self.ast_root.body[0]

        assert hasattr(self.definition, "_gtscript_")
        # self.resolved_externals = self.resolve_external_symbols(
        #     self.definition._gtscript_["nonlocals"],
        #     self.definition._gtscript_["imported"],
        #     self.external_context,
        # )
        self.resolved_externals = self.definition._gtscript_["externals"]
        api_signature, fields_decls, parameter_decls = self.extract_arg_descriptors()

        # Inline constant values
        for name, value in self.resolved_externals.items():
            if hasattr(value, "_gtscript_"):
                assert callable(value)
                func_node = ast.parse(gt_meta.get_ast(value)).body[0]
                local_context = self.resolve_external_symbols(
                    value._gtscript_["nonlocals"],
                    value._gtscript_["imported"],
                    self.external_context,
                    exhaustive=False,
                )
                ValueInliner.apply(func_node, context=local_context)
                value._gtscript_["ast"] = func_node
                value._gtscript_["local_context"] = local_context

        local_context = self.resolve_external_symbols(
            self.definition._gtscript_["nonlocals"],
            self.definition._gtscript_["imported"],
            self.external_context,
            exhaustive=False,
        )
        ValueInliner.apply(main_func_node, context=local_context)

        # Inline function calls
        CallInliner.apply(main_func_node, context=local_context)

        # Evaluate and inline compile-time conditionals
        CompiledIfInliner.apply(main_func_node, context=local_context)
        # Cleaner.apply(self.definition_ir)

        # Generate definition IR
        domain = gt_ir.Domain.LatLonGrid()
        computations = IRMaker(
            fields=fields_decls,
            parameters=parameter_decls,
            local_symbols={},  # Not used
            domain=domain,
            extra_temp_decls={},  # Not used
        )(self.ast_root)

        self.definition_ir = gt_ir.StencilDefinition(
            name=self.main_name,
            domain=domain,
            api_signature=api_signature,
            api_fields=[
                fields_decls[item.name] for item in api_signature if item.name in fields_decls
            ],
            parameters=[
                parameter_decls[item.name]
                for item in api_signature
                if item.name in parameter_decls
            ],
            computations=computations,
            externals=self.resolved_externals,
            docstring=inspect.getdoc(self.definition) or "",
            loc=gt_ir.Location.from_ast_node(self.ast_root.body[0]),
        )

        return self.definition_ir


@gt_frontend.register
class GTScriptFrontend(gt_frontend.Frontend):
    name = "gtscript"

    @classmethod
    def get_stencil_id(cls, qualified_name, definition, externals, options_id):
        cls.prepare_stencil_definition(definition, externals)
        fingerprint = {
            "__main__": definition._gtscript_["canonical_ast"],
            "docstring": inspect.getdoc(definition),
            "api_annotations": f"[{', '.join(str(item) for item in definition._gtscript_['api_annotations'])}]",
        }
        for name, value in definition._gtscript_["externals"].items():
            fingerprint[name] = (
                value._gtscript_["canonical_ast"] if hasattr(value, "_gtscript_") else value
            )

        definition_id = gt_utils.shashed_id(fingerprint)
        version = gt_utils.shashed_id(definition_id, options_id)
        stencil_id = gt_definitions.StencilID(qualified_name, version)

        return stencil_id

    @classmethod
    def prepare_stencil_definition(cls, definition, externals):
        GTScriptParser.annotate_definition(definition, externals)
        resolved_externals = GTScriptParser.resolve_external_symbols(
            definition._gtscript_["nonlocals"], definition._gtscript_["imported"], externals
        )
        definition._gtscript_["externals"] = resolved_externals
        return definition

    @classmethod
    def generate(cls, definition, externals, options):
        if not hasattr(definition, "_gtscript_"):
            cls.prepare_stencil_definition(definition, externals)
        translator = GTScriptParser(definition, externals=externals, options=options)
        return translator.run()<|MERGE_RESOLUTION|>--- conflicted
+++ resolved
@@ -21,11 +21,7 @@
 import itertools
 import numbers
 import types
-<<<<<<< HEAD
 from typing import List, Set
-=======
-from typing import List
->>>>>>> f83833c7
 
 import numpy as np
 
