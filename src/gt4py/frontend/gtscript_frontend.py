--- conflicted
+++ resolved
@@ -22,11 +22,7 @@
 import numbers
 import textwrap
 import types
-<<<<<<< HEAD
-from typing import Dict, List, Optional, Union
-=======
 from typing import Any, Dict, List, Optional, Union
->>>>>>> e9ff2824
 
 import numpy as np
 
