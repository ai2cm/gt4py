# -*- coding: utf-8 -*-
#
# GT4Py - GridTools4Py - GridTools for Python
#
# Copyright (c) 2014-2021, ETH Zurich
# All rights reserved.
#
# This file is part the GT4Py project and the GridTools framework.
# GT4Py is free software: you can redistribute it and/or modify it under
# the terms of the GNU General Public License as published by the
# Free Software Foundation, either version 3 of the License, or any later
# version. See the LICENSE.txt file at the top-level directory of this
# distribution for a copy of the license or check <https://www.gnu.org/licenses/>.
#
# SPDX-License-Identifier: GPL-3.0-or-later

import ast
import copy
import enum
import inspect
import itertools
import numbers
import textwrap
import types
from dataclasses import dataclass
from typing import Any, Dict, List, Optional, Tuple, Union

import numpy as np

from gt4py import definitions as gt_definitions
from gt4py import frontend as gt_frontend
from gt4py import gtscript
from gt4py import ir as gt_ir
from gt4py import utils as gt_utils
from gt4py.utils import NOTHING
from gt4py.utils import meta as gt_meta


class GTScriptSyntaxError(gt_definitions.GTSyntaxError):
    def __init__(self, message, *, loc=None):
        super().__init__(message, frontend=GTScriptFrontend.name)
        self.loc = loc


class GTScriptSymbolError(GTScriptSyntaxError):
    def __init__(self, name, message=None, *, loc=None):
        if message is None:
            if loc is None:
                message = "Unknown symbol '{name}' symbol".format(name=name)
            else:
                message = (
                    "Unknown symbol '{name}' symbol in '{scope}' (line: {line}, col: {col})".format(
                        name=name, scope=loc.scope, line=loc.line, col=loc.column
                    )
                )
        super().__init__(message, loc=loc)
        self.name = name


class GTScriptDefinitionError(GTScriptSyntaxError):
    def __init__(self, name, value, message=None, *, loc=None):
        if message is None:
            if loc is None:
                message = "Invalid definition for '{name}' symbol".format(name=name)
            else:
                message = "Invalid definition for '{name}' symbol in '{scope}' (line: {line}, col: {col})".format(
                    name=name, scope=loc.scope, line=loc.line, col=loc.column
                )
        super().__init__(message, loc=loc)
        self.name = name
        self.value = value


class GTScriptValueError(GTScriptDefinitionError):
    def __init__(self, name, value, message=None, *, loc=None):
        if message is None:
            if loc is None:
                message = "Invalid value for '{name}' symbol ".format(name=name)
            else:
                message = (
                    "Invalid value for '{name}' in '{scope}' (line: {line}, col: {col})".format(
                        name=name, scope=loc.scope, line=loc.line, col=loc.column
                    )
                )
        super().__init__(name, value, message, loc=loc)


# class GTScriptConstValueError(GTScriptValueError):
#     def __init__(self, name, value, message=None, *, loc=None):
#         if message is None:
#             if loc is None:
#                 message = "Non-constant definition of constant '{name}' symbol ".format(name=name)
#             else:
#                 message = "Non-constant definition of constant '{name}' in '{scope}' (line: {line}, col: {col})".format(
#                     name=name, scope=loc.scope, line=loc.line, col=loc.column
#                 )
#         super().__init__(name, value, message, loc=loc)
#
#
class GTScriptDataTypeError(GTScriptSyntaxError):
    def __init__(self, name, data_type, message=None, *, loc=None):
        if message is None:
            if loc is None:
                message = "Invalid data type for '{name}' numeric symbol ".format(name=name)
            else:
                message = "Invalid data type for '{name}' numeric symbol in '{scope}' (line: {line}, col: {col})".format(
                    name=name, scope=loc.scope, line=loc.line, col=loc.column
                )
        super().__init__(message, loc=loc)
        self.name = name
        self.data_type = data_type


class GTScriptAssertionError(gt_definitions.GTSpecificationError):
    def __init__(self, source, *, loc=None):
        if loc:
            message = f"Assertion failed at line {loc.line}, col {loc.column}:\n{source}"
        else:
            message = f"Assertion failed.\n{source}"
        super().__init__(message)
        self.loc = loc


class AssertionChecker(ast.NodeTransformer):
    """Check assertions and remove from the AST for further parsing."""

    @classmethod
    def apply(cls, func_node: ast.FunctionDef, context: Dict[str, Any], source: str):
        checker = cls(context, source)
        checker.visit(func_node)

    def __init__(self, context: Dict[str, Any], source: str):
        self.context = context
        self.source = source

    def _process_assertion(self, expr_node: ast.Expr) -> None:
        condition_value = gt_utils.meta.ast_eval(expr_node, self.context, default=NOTHING)
        if condition_value is not NOTHING:
            if not condition_value:
                source_lines = textwrap.dedent(self.source).split("\n")
                loc = gt_ir.Location.from_ast_node(expr_node)
                raise GTScriptAssertionError(source_lines[loc.line - 1], loc=loc)
        else:
            raise GTScriptSyntaxError(
                "Evaluation of compile_assert condition failed at the preprocessing step."
            )
        return None

    def _process_call(self, node: ast.Call) -> Optional[ast.Call]:
        name = gt_meta.get_qualified_name_from_node(node.func)
        if name != "compile_assert":
            return node
        else:
            if len(node.args) != 1:
                raise GTScriptSyntaxError(
                    "Invalid assertion. Correct syntax: compile_assert(condition)"
                )
            return self._process_assertion(node.args[0])

    def visit_Expr(self, node: ast.Expr) -> Optional[ast.AST]:
        if isinstance(node.value, ast.Call):
            ret = self._process_call(node.value)
            return ast.Expr(value=ret) if ret else None
        else:
            return node


class AxisIntervalParser(gt_meta.ASTPass):
    """Parse Python AST interval syntax in the form of a Slice.
    Corner cases: `ast.Ellipsis` refers to the entire interval, and
    if an `ast.Subscript` is passed, this parses its slice attribute.
    """

    @classmethod
    def apply(
        cls,
        node: Union[ast.Ellipsis, ast.Slice, ast.Subscript, ast.Constant],
        axis_name: str,
        loc: Optional[gt_ir.Location] = None,
    ) -> gt_ir.AxisInterval:
        parser = cls(axis_name, loc)

        if isinstance(node, ast.Ellipsis):
            interval = gt_ir.AxisInterval.full_interval()
            interval.loc = loc
            return interval

        if isinstance(node, ast.Slice):
            slice_node = node
        elif isinstance(getattr(node, "slice", None), ast.Slice):
            slice_node = node.slice
        else:
            slice_node = cls.slice_from_value(node)

        if slice_node.lower is None:
            slice_node.lower = ast.Constant(value=None)

        if (
            isinstance(slice_node.lower, ast.Constant)
            and slice_node.lower.value is None
            and axis_name == gt_ir.Domain.LatLonGrid().sequential_axis.name
        ):
            raise parser.interval_error

        if slice_node.upper is None:
            slice_node.upper = ast.Constant(value=None)

        lower = parser.visit(slice_node.lower)
        upper = parser.visit(slice_node.upper)

        start = parser._make_axis_bound(lower, gt_ir.LevelMarker.START)
        end = parser._make_axis_bound(upper, gt_ir.LevelMarker.END)

        return gt_ir.AxisInterval(start=start, end=end, loc=loc)

    def __init__(
        self,
        axis_name: str,
        loc: Optional[gt_ir.Location] = None,
    ):
        self.axis_name = axis_name
        self.loc = loc

        error_msg = "Invalid interval range specification"

        if self.loc is not None:
            error_msg = f"{error_msg} at line {loc.line} (column: {loc.column})"

        self.interval_error = GTScriptSyntaxError(error_msg)

    @staticmethod
    def slice_from_value(node: ast.Expr) -> ast.Slice:
        """Creates an ast.Slice node from a general ast.Expr node."""
        slice_node = ast.Slice(
            lower=node, upper=ast.BinOp(left=node, op=ast.Add(), right=ast.Constant(value=1))
        )
        slice_node = ast.copy_location(slice_node, node)
        return slice_node

    def _make_axis_bound(
        self,
        value: Union[int, None, gtscript.AxisIndex, gt_ir.AxisBound, gt_ir.VarRef],
        endpt: gt_ir.LevelMarker,
    ) -> gt_ir.AxisBound:
        if isinstance(value, gt_ir.AxisBound):
            return value
        else:
            if isinstance(value, int):
                level = gt_ir.LevelMarker.END if value < 0 else gt_ir.LevelMarker.START
                offset = value
            elif isinstance(value, gt_ir.VarRef):
                level = value
                offset = 0
            elif isinstance(value, gtscript.AxisIndex):
                level = gt_ir.LevelMarker.START if value.index >= 0 else gt_ir.LevelMarker.END
                offset = value.index + value.offset
            elif value is None:
                LARGE_NUM = 10000
                seq_name = gt_ir.Domain.LatLonGrid().sequential_axis.name
                level = endpt
                if self.axis_name == seq_name:
                    offset = 0
                else:
                    offset = -LARGE_NUM if level == gt_ir.LevelMarker.START else LARGE_NUM
            else:
                raise self.interval_error

            return gt_ir.AxisBound(level=level, offset=offset, loc=self.loc)

    def visit_Name(self, node: ast.Name) -> gt_ir.VarRef:
        return gt_ir.VarRef(name=node.id)

    def visit_Constant(self, node: ast.Constant) -> Union[int, gtscript.AxisIndex, None]:
        if isinstance(node.value, gtscript.AxisIndex):
            return node.value
        elif isinstance(node.value, numbers.Number):
            return int(node.value)
        elif node.value is None:
            return None
        else:
            raise GTScriptSyntaxError(
                f"Unexpected type found {type(node.value)}. Expected one of: int, AxisIndex, string (var ref), or None.",
                loc=self.loc,
            )

    def visit_BinOp(self, node: ast.BinOp) -> Union[gtscript.AxisIndex, gt_ir.AxisBound, int]:
        left = self.visit(node.left)
        right = self.visit(node.right)

        if isinstance(node.op, ast.Add):
            bin_op = lambda x, y: x + y
            u_op = lambda x: x
        elif isinstance(node.op, ast.Sub):
            bin_op = lambda x, y: x - y
            u_op = lambda x: -x
        elif isinstance(node.op, ast.Mult):
            if left.level != right.level or not isinstance(left.level, gt_ir.LevelMarker):
                raise self.interval_error
            bin_op = lambda x, y: x * y
            u_op = None
        else:
            raise GTScriptSyntaxError("Unexpected binary operator found in interval expression")

        incompatible_types_error = GTScriptSyntaxError(
            "Incompatible types found in interval expression"
        )

        if isinstance(left, gtscript.AxisIndex):
            if not isinstance(right, numbers.Number):
                raise incompatible_types_error
            return gtscript.AxisIndex(
                axis=left.axis, index=left.index, offset=bin_op(left.offset, right)
            )
        elif isinstance(left, gt_ir.VarRef):
            if not isinstance(right, numbers.Number):
                raise incompatible_types_error
            return gt_ir.AxisBound(level=left, offset=u_op(right), loc=self.loc)
        elif isinstance(left, gt_ir.AxisBound):
            if not isinstance(right, numbers.Number):
                raise incompatible_types_error
            return gt_ir.AxisBound(
                level=left.level, offset=bin_op(left.offset, right), loc=self.loc
            )
        elif isinstance(left, numbers.Number) and isinstance(right, numbers.Number):
            return bin_op(left, right)

    def visit_UnaryOp(self, node: ast.UnaryOp) -> gt_ir.AxisBound:
        if isinstance(node.op, ast.USub):
            op = lambda x: -x
        else:
            raise self.interval_error

        value = self.visit(node.operand)
        if isinstance(value, numbers.Number):
            return op(value)
        else:
            raise self.interval_error

    def visit_Subscript(self, node: ast.Subscript) -> gt_ir.AxisBound:
        if node.value.id != self.axis_name:
            raise self.interval_error

        if isinstance(node.slice, ast.Index):
            index = self.visit(node.slice.value)
        else:
            index = self.visit(node.slice)

        return gtscript.AxisIndex(axis=self.axis_name, index=index)


class ValueInliner(ast.NodeTransformer):
    @classmethod
    def apply(cls, func_node: ast.FunctionDef, context: dict):
        inliner = cls(context)
        inliner(func_node)

    def __init__(self, context):
        self.context = context
        self.prefix = ""

    def __call__(self, func_node: ast.FunctionDef):
        self.visit(func_node)

    def _replace_node(self, name_or_attr_node):
        new_node = name_or_attr_node
        qualified_name = gt_meta.get_qualified_name_from_node(name_or_attr_node)
        if qualified_name in self.context:
            value = self.context[qualified_name]
            if value is None or isinstance(value, (bool, numbers.Number, gtscript.AxisIndex)):
                new_node = ast.Constant(value=value)
            elif hasattr(value, "_gtscript_"):
                pass
            else:
                assert False
        return new_node

    def visit_ImportFrom(self, node: ast.ImportFrom):
        return node

    def visit_Attribute(self, node: ast.Attribute):
        return self._replace_node(node)

    def visit_Name(self, node: ast.Name):
        return self._replace_node(node)

    def visit_FunctionDef(self, node: ast.FunctionDef):
        node.body = [self.visit(n) for n in node.body]
        return node


class ReturnReplacer(gt_utils.meta.ASTTransformPass):
    @classmethod
    def apply(cls, ast_object: ast.AST, target_node: ast.AST) -> None:
        """Ensure that there is only a single return statement (can still return a tuple)."""
        ret_count = sum(isinstance(node, ast.Return) for node in ast.walk(ast_object))
        if ret_count != 1:
            raise GTScriptSyntaxError("GTScript Functions should have a single return statement")
        cls().visit(ast_object, target_node=target_node)

    @staticmethod
    def _get_num_values(node: ast.AST) -> int:
        return len(node.elts) if isinstance(node, ast.Tuple) else 1

    def visit_Return(self, node: ast.Return, *, target_node: ast.AST) -> ast.Assign:
        rhs_length = self._get_num_values(node.value)
        lhs_length = self._get_num_values(target_node)

        if lhs_length == rhs_length:
            return ast.Assign(
                targets=[target_node],
                value=node.value,
                lineno=node.lineno,
                col_offset=node.col_offset,
            )
        else:
            raise GTScriptSyntaxError(
                "Number of returns values does not match arguments on left side"
            )


class CallInliner(ast.NodeTransformer):
    """Inlines calls to gtscript.function calls.

    Calls to NativeFunctions (intrinsic math functions) are kept in the IR and
    dealt with in the IRMaker.
    """

    @classmethod
    def apply(cls, func_node: ast.FunctionDef, context: dict):
        inliner = cls(context)
        inliner(func_node)
        return inliner.all_skip_names

    def __init__(self, context: dict):
        self.context = context
        self.current_block = None
        self.all_skip_names = set(gtscript.builtins) | {"gt4py", "gtscript"}

    def __call__(self, func_node: ast.FunctionDef):
        self.visit(func_node)

    def visit(self, node, **kwargs):
        """Visit a node."""
        method = "visit_" + node.__class__.__name__
        visitor = getattr(self, method, self.generic_visit)
        return visitor(node, **kwargs)

    def _process_stmts(self, stmts):
        new_stmts = []
        outer_block = self.current_block
        self.current_block = new_stmts
        for s in stmts:
            if not isinstance(s, (ast.Import, ast.ImportFrom)):
                if self.visit(s):
                    new_stmts.append(s)
        self.current_block = outer_block

        return new_stmts

    def visit_FunctionDef(self, node: ast.FunctionDef):
        node.body = self._process_stmts(node.body)
        return node

    def visit_With(self, node: ast.With):
        node.body = self._process_stmts(node.body)
        return node

    def visit_If(self, node: ast.If):
        node.body = self._process_stmts(node.body)
        if node.orelse:
            node.orelse = self._process_stmts(node.orelse)
        return node

    def visit_Assert(self, node: ast.Assert):
        """Assertions are removed in the AssertionChecker later."""
        return node

    def visit_Assign(self, node: ast.Assign):
        if (
            isinstance(node.value, ast.Call)
            and gt_meta.get_qualified_name_from_node(node.value.func) not in gtscript.MATH_BUILTINS
        ):
            assert len(node.targets) == 1
            self.visit(node.value, target_node=node.targets[0])
            # This node can be now removed since the trivial assignment has been already done
            # in the Call visitor
            return None
        else:
            return self.generic_visit(node)

    def visit_Call(self, node: ast.Call, *, target_node=None):
        call_name = gt_meta.get_qualified_name_from_node(node.func)

        if call_name in gtscript.IGNORE_WHEN_INLINING:
            # Not a function to inline. Visit arguments and return as-is.
            node.args = [self.visit(arg) for arg in node.args]
            return node
        elif any(
            isinstance(arg, ast.Call) and arg.func.id not in gtscript.MATH_BUILTINS
            for arg in node.args
        ):
            raise GTScriptSyntaxError(
                "Function calls are not supported in arguments to function calls",
                loc=gt_ir.Location.from_ast_node(node),
            )
        elif call_name not in self.context or not hasattr(self.context[call_name], "_gtscript_"):
            raise GTScriptSyntaxError("Unknown call", loc=gt_ir.Location.from_ast_node(node))

        # Recursively inline any possible nested subroutine call
        call_info = self.context[call_name]._gtscript_
        call_ast = copy.deepcopy(call_info["ast"])
        CallInliner.apply(call_ast, call_info["local_context"])

        # Extract call arguments
        call_signature = call_info["api_signature"]
        arg_infos = {arg.name: arg.default for arg in call_signature}
        try:
            assert len(node.args) <= len(call_signature)
            call_args = {}
            for i, arg_value in enumerate(node.args):
                assert not call_signature[i].is_keyword
                call_args[call_signature[i].name] = arg_value
            for kwarg in node.keywords:
                assert kwarg.arg in arg_infos
                call_args[kwarg.arg] = kwarg.value

            # Add default values for missing args when possible
            for name in arg_infos:
                if name not in call_args:
                    assert arg_infos[name] != gt_ir.Empty
                    call_args[name] = ast.Constant(value=arg_infos[name])
        except Exception:
            raise GTScriptSyntaxError(
                message="Invalid call signature", loc=gt_ir.Location.from_ast_node(node)
            )

        # Rename local names in subroutine to avoid conflicts with caller context names
        try:
            assign_targets = gt_meta.collect_assign_targets(call_ast, allow_multiple_targets=False)
        except RuntimeError as e:
            raise GTScriptSyntaxError(
                message="Assignment to more than one target is not supported."
            ) from e

        assigned_symbols = set()
        for target in assign_targets:
            if not isinstance(target, ast.Name):
                raise GTScriptSyntaxError(message="Unsupported assignment target.", loc=target)

            assigned_symbols.add(target.id)

        name_mapping = {
            name: value.id
            for name, value in call_args.items()
            if isinstance(value, ast.Name) and name not in assigned_symbols
        }

        call_id = gt_utils.shashed_id(call_name)[:3]
        call_id_suffix = f"{call_id}_{node.lineno}_{node.col_offset}"
        template_fmt = "{name}__" + call_id_suffix

        gt_meta.map_symbol_names(
            call_ast, name_mapping, template_fmt=template_fmt, skip_names=self.all_skip_names
        )

        # Replace returns by assignments in subroutine
        if target_node is None:
            target_node = ast.Name(
                ctx=ast.Store(),
                lineno=node.lineno,
                col_offset=node.col_offset,
                id=template_fmt.format(name="RETURN_VALUE"),
            )

        assert isinstance(target_node, (ast.Name, ast.Tuple)) and isinstance(
            target_node.ctx, ast.Store
        )

        ReturnReplacer.apply(call_ast, target_node)

        # Add subroutine sources prepending the required arg assignments
        inlined_stmts = []
        for arg_name, arg_value in call_args.items():
            if arg_name not in name_mapping:
                inlined_stmts.append(
                    ast.Assign(
                        lineno=node.lineno,
                        col_offset=node.col_offset,
                        targets=[
                            ast.Name(
                                ctx=ast.Store(),
                                lineno=node.lineno,
                                col_offset=node.col_offset,
                                id=template_fmt.format(name=arg_name),
                            )
                        ],
                        value=arg_value,
                    )
                )

        # Add inlined statements to the current block and return name node with the result
        inlined_stmts.extend(call_ast.body)
        self.current_block.extend(inlined_stmts)
        if isinstance(target_node, ast.Name):
            result_node = ast.Name(
                ctx=ast.Load(),
                lineno=target_node.lineno,
                col_offset=target_node.col_offset,
                id=target_node.id,
            )
        else:
            result_node = ast.Tuple(
                ctx=ast.Load(),
                lineno=target_node.lineno,
                col_offset=target_node.col_offset,
                elts=target_node.elts,
            )

        return result_node

    def visit_Expr(self, node: ast.Expr):
        """Ignore pure string statements in callee."""
        if not isinstance(node.value, (ast.Constant, ast.Str)):
            return super().visit(node.value)


class CompiledIfInliner(ast.NodeTransformer):
    @classmethod
    def apply(cls, ast_object, context):
        preprocessor = cls(context)
        preprocessor(ast_object)

    def __init__(self, context):
        self.context = context

    def __call__(self, ast_object):
        self.visit(ast_object)

    def visit_If(self, node: ast.If):
        # Compile-time evaluation of "if" conditions
        node = self.generic_visit(node)
        if (
            isinstance(node.test, ast.Call)
            and isinstance(node.test.func, ast.Name)
            and node.test.func.id == "__INLINED"
            and len(node.test.args) == 1
        ):
            eval_node = node.test.args[0]
            condition_value = gt_utils.meta.ast_eval(eval_node, self.context, default=NOTHING)
            if condition_value is not NOTHING:
                node = node.body if condition_value else node.orelse
            else:
                raise GTScriptSyntaxError(
                    "Evaluation of compile-time 'IF' condition failed at the preprocessing step"
                )

        return node if node else None


#
# class Cleaner(gt_ir.IRNodeVisitor):
#     @classmethod
#     def apply(cls, ast_object):
#         cleaner = cls()
#         cleaner(ast_object)
#
#     def __init__(self):
#         self.defines = {}
#         self.writes = {}
#         self.reads = {}
#         self.aliases = {}
#
#     def __call__(self, ast_object):
#         self.visit(ast_object)
#
#     def visit_FieldRef(self, node: gt_ir.FieldRef):
#         assert node.name in self.defines
#         self.reads[node.name] = self.reads.get(node.name, 0) + 1
#
#     def visit_FieldDecl(self, node: gt_ir.FieldDecl):
#         assert node.is_api is False
#         self.defines[node.name] = "temp"
#
#     def visit_Assign(self, node: gt_ir.Assign):
#         if isinstance(node.target, gt_ir.FieldRef):
#             for alias in self.aliases.get(node.target.name, set()):
#                 self.aliases[alias] -= {node.target.name}
#                 self.aliases[node.target.name] = set()
#
#             if isinstance(node.value, gt_ir.FieldRef):
#                 if node.target.name not in itertools.chain(self.writes.keys(), self.reads.keys()):
#                     aliases = set(self.aliases.setdefault(node.value.name, set()))
#                     self.aliases.setdefault(node.target.name, set())
#                     self.aliases[node.target.name] |= aliases | {node.value.name}
#                     for alias in self.aliases[node.target.name]:
#                         self.aliases[alias] |= {node.target.name}
#
#         self.visit(node.value)
#         self.writes[node.target.name] = self.reads.get(node.target.name, 0) + 1
#
#     def visit_StencilDefinition(self, node: gt_ir.StencilDefinition):
#         for decl in node.api_fields:
#             self.defines[decl.name] = "api"
#         for computation in node.computations:
#             self.visit(computation)
#
#         for a in ["defines", "reads", "writes"]:
#             print(f"{a}: ", getattr(self, a))
#


@enum.unique
class ParsingContext(enum.Enum):
    CONTROL_FLOW = 1
    COMPUTATION = 2


class IRMaker(ast.NodeVisitor):
    def __init__(
        self,
        fields: dict,
        parameters: dict,
        local_symbols: dict,
        *,
        domain: gt_ir.Domain,
        extra_temp_decls: dict,
    ):
        fields = fields or {}
        parameters = parameters or {}
        assert all(isinstance(name, str) for name in parameters.keys())
        local_symbols = local_symbols or {}
        assert all(isinstance(name, str) for name in local_symbols.keys()) and all(
            isinstance(value, (type, np.dtype)) for value in local_symbols.values()
        )

        self.fields = fields
        self.parameters = parameters
        self.local_symbols = local_symbols
        self.domain = domain or gt_ir.Domain.LatLonGrid()
        self.extra_temp_decls = extra_temp_decls or {}
        self.parsing_context = None
        self.iteration_order = None
        self.if_decls_stack = []
        gt_ir.NativeFunction.PYTHON_SYMBOL_TO_IR_OP = {
            "abs": gt_ir.NativeFunction.ABS,
            "min": gt_ir.NativeFunction.MIN,
            "max": gt_ir.NativeFunction.MAX,
            "mod": gt_ir.NativeFunction.MOD,
            "sin": gt_ir.NativeFunction.SIN,
            "cos": gt_ir.NativeFunction.COS,
            "tan": gt_ir.NativeFunction.TAN,
            "asin": gt_ir.NativeFunction.ARCSIN,
            "acos": gt_ir.NativeFunction.ARCCOS,
            "atan": gt_ir.NativeFunction.ARCTAN,
            "sqrt": gt_ir.NativeFunction.SQRT,
            "exp": gt_ir.NativeFunction.EXP,
            "log": gt_ir.NativeFunction.LOG,
            "isfinite": gt_ir.NativeFunction.ISFINITE,
            "isinf": gt_ir.NativeFunction.ISINF,
            "isnan": gt_ir.NativeFunction.ISNAN,
            "floor": gt_ir.NativeFunction.FLOOR,
            "ceil": gt_ir.NativeFunction.CEIL,
            "trunc": gt_ir.NativeFunction.TRUNC,
        }

    def __call__(self, ast_root: ast.AST):
        assert (
            isinstance(ast_root, ast.Module)
            and "body" in ast_root._fields
            and len(ast_root.body) == 1
            and isinstance(ast_root.body[0], ast.FunctionDef)
        )
        func_ast = ast_root.body[0]
        self.parsing_context = ParsingContext.CONTROL_FLOW
        computations = self.visit(func_ast)

        return computations

    # Helpers functions
    def _is_field(self, name: str):
        return name in self.fields

    def _is_parameter(self, name: str):
        return name in self.parameters

    def _is_local_symbol(self, name: str):
        return name in self.local_symbols

    def _is_known(self, name: str):
        return self._is_field(name) or self._is_parameter(name) or self._is_local_symbol(name)

    def _are_blocks_sorted(self, compute_blocks: List[gt_ir.ComputationBlock]):
        def sort_blocks_key(comp_block):
            start = comp_block.interval.start
            assert isinstance(start.level, gt_ir.LevelMarker)
            key = 0 if start.level == gt_ir.LevelMarker.START else 100000
            key += start.offset
            return key

        if len(compute_blocks) < 1:
            return True

        # validate invariant
        assert all(
            comp_block.iteration_order == compute_blocks[0].iteration_order
            for comp_block in compute_blocks
        )

        # extract iteration order
        iteration_order = compute_blocks[0].iteration_order

        # sort blocks
        compute_blocks_sorted = sorted(
            compute_blocks,
            key=sort_blocks_key,
            reverse=iteration_order == gt_ir.IterationOrder.BACKWARD,
        )

        # if sorting didn't change anything it was already sorted
        return compute_blocks == compute_blocks_sorted

    def _parse_region_intervals(
        self, node: Union[ast.ExtSlice, ast.Index, ast.Tuple], loc: gt_ir.Location = None
    ) -> Dict[str, gt_ir.AxisInterval]:
        if isinstance(node, ast.Index):
            # Python 3.8 wraps a Tuple in an Index for region[0, 1]
            tuple_node = node.value
            list_of_exprs = tuple_node.elts
        elif isinstance(node, ast.ExtSlice) or isinstance(node, ast.Tuple):
            # Python 3.8 returns an ExtSlice for region[0, :]
            # Python 3.9 directly returns a Tuple for region[0, 1]
            node_list = node.dims if isinstance(node, ast.ExtSlice) else node.elts
            list_of_exprs = [
                axis_node.value if isinstance(axis_node, ast.Index) else axis_node
                for axis_node in node_list
            ]
        else:
            raise GTScriptSyntaxError(
                f"Invalid 'region' index at line {loc.line} (column {loc.column})", loc=loc
            )
        axes_names = [axis.name for axis in self.domain.parallel_axes]
        return {
            name: AxisIntervalParser.apply(axis_node, name)
            for axis_node, name in zip(list_of_exprs, axes_names)
        }

    def _visit_with_horizontal(
        self, node: ast.withitem, loc: gt_ir.Location
    ) -> List[Dict[str, gt_ir.AxisInterval]]:
        syntax_error = GTScriptSyntaxError(
            f"Invalid 'with' statement at line {loc.line} (column {loc.column})", loc=loc
        )

        call_args = node.context_expr.args
        if any(not isinstance(arg, ast.Subscript) for arg in call_args) or any(
            arg.value.id != "region" for arg in call_args
        ):
            raise syntax_error

        return [self._parse_region_intervals(arg.slice, loc) for arg in call_args]

    def _are_intervals_nonoverlapping(self, compute_blocks: List[gt_ir.ComputationBlock]):
        for i, block in enumerate(compute_blocks[1:]):
            other = compute_blocks[i]
            if not block.interval.disjoint_from(other.interval):
                return False
        return True

    def _visit_iteration_order_node(self, node: ast.withitem, loc: gt_ir.Location):
        syntax_error = GTScriptSyntaxError(
            f"Invalid 'computation' specification at line {loc.line} (column {loc.column})",
            loc=loc,
        )
        comp_node = node.context_expr
        if len(comp_node.args) + len(comp_node.keywords) != 1 or any(
            keyword.arg not in ["order"] for keyword in comp_node.keywords
        ):
            raise syntax_error

        if comp_node.args:
            iteration_order_node = comp_node.args[0]
        else:
            iteration_order_node = comp_node.keywords[0].value
        if (
            not isinstance(iteration_order_node, ast.Name)
            or iteration_order_node.id not in gt_ir.IterationOrder.__members__
        ):
            raise syntax_error

        self.iteration_order = gt_ir.IterationOrder[iteration_order_node.id]

        return self.iteration_order

    def _visit_interval_node(self, node: ast.withitem, loc: gt_ir.Location):
        range_error = GTScriptSyntaxError(
            f"Invalid interval range specification at line {loc.line} (column {loc.column})",
            loc=loc,
        )

        if node.context_expr.args:
            args = node.context_expr.args
        else:
            args = [keyword.value for keyword in node.context_expr.keywords]
            if len(args) != 2:
                raise range_error

        if len(args) == 2:
            if any(isinstance(arg, ast.Subscript) for arg in args):
                raise GTScriptSyntaxError(
                    "Two-argument syntax should not use AxisIndexs or AxisIntervals"
                )
            interval_node = ast.Slice(lower=args[0], upper=args[1])
            ast.copy_location(interval_node, node)
        else:
            interval_node = args[0]

        seq_name = gt_ir.Domain.LatLonGrid().sequential_axis.name
        interval = AxisIntervalParser.apply(interval_node, seq_name, loc=loc)

        if (
            interval.start.level == gt_ir.LevelMarker.END
            and interval.end.level == gt_ir.LevelMarker.START
        ) or (
            interval.start.level == interval.end.level
            and interval.end.offset <= interval.start.offset
        ):
            raise range_error

        return interval

    def _visit_computation_node(self, node: ast.With) -> List[gt_ir.ComputationBlock]:
        loc = gt_ir.Location.from_ast_node(node)
        syntax_error = GTScriptSyntaxError(
            f"Invalid 'computation' specification at line {loc.line} (column {loc.column})",
            loc=loc,
        )

        # Parse computation specification, i.e. `withItems` nodes
        iteration_order = None
        interval = None
        intervals_dicts = None

        try:
            for item in node.items:
                if (
                    isinstance(item.context_expr, ast.Call)
                    and item.context_expr.func.id == "computation"
                ):
                    assert iteration_order is None  # only one spec allowed
                    iteration_order = self._visit_iteration_order_node(item, loc)
                elif (
                    isinstance(item.context_expr, ast.Call)
                    and item.context_expr.func.id == "interval"
                ):
                    assert interval is None  # only one spec allowed
                    interval = self._visit_interval_node(item, loc)
                elif (
                    isinstance(item.context_expr, ast.Call)
                    and item.context_expr.func.id == "horizontal"
                ):
                    intervals_dicts = self._visit_with_horizontal(item, loc)
                else:
                    raise syntax_error
        except AssertionError as e:
            raise syntax_error from e

        if iteration_order is None or interval is None:
            raise syntax_error

        #  Parse `With` body into computation blocks
        self.parsing_context = ParsingContext.COMPUTATION
        stmts = []
        for stmt in node.body:
            stmts.extend(gt_utils.listify(self.visit(stmt)))
        self.parsing_context = ParsingContext.CONTROL_FLOW

        if intervals_dicts:
            results = [
                gt_ir.ComputationBlock(
                    interval=interval,
                    iteration_order=iteration_order,
                    body=gt_ir.BlockStmt(
                        stmts=[
                            gt_ir.HorizontalIf(
                                intervals=intervals_dict, body=gt_ir.BlockStmt(stmts=stmts)
                            )
                        ]
                    ),
                )
                for intervals_dict in intervals_dicts
            ]
        else:
            results = [
                gt_ir.ComputationBlock(
                    interval=interval,
                    iteration_order=iteration_order,
                    body=gt_ir.BlockStmt(stmts=stmts),
                )
            ]

        return results

    # Visitor methods
    # -- Special nodes --
    def visit_Raise(self):
        return gt_ir.InvalidBranch()

    # -- Literal nodes --
    def visit_Constant(
        self, node: ast.Constant
    ) -> Union[gt_ir.ScalarLiteral, gt_ir.BuiltinLiteral, gt_ir.Cast]:
        value = node.value
        if value is None:
            return gt_ir.BuiltinLiteral(value=gt_ir.Builtin.from_value(value))
        elif isinstance(value, bool):
            return gt_ir.Cast(
                data_type=gt_ir.DataType.BOOL,
                expr=gt_ir.BuiltinLiteral(value=gt_ir.Builtin.from_value(value)),
            )
        elif isinstance(value, numbers.Number):
            data_type = gt_ir.DataType.from_dtype(np.dtype(type(value)))
            return gt_ir.ScalarLiteral(value=value, data_type=data_type)
        else:
            raise GTScriptSyntaxError(
                f"Unknown constant value found: {value}. Expected boolean or number.",
                loc=gt_ir.Location.from_ast_node(node),
            )

    def visit_Tuple(self, node: ast.Tuple) -> tuple:
        value = tuple(self.visit(elem) for elem in node.elts)
        return value

    # -- Symbol nodes --
    def visit_Attribute(self, node: ast.Attribute):
        qualified_name = gt_meta.get_qualified_name_from_node(node)
        return self.visit(ast.Name(id=qualified_name, ctx=node.ctx))

    def visit_Name(self, node: ast.Name) -> gt_ir.Ref:
        symbol = node.id
        if self._is_field(symbol):
            result = gt_ir.FieldRef.at_center(
                symbol, self.fields[symbol].axes, loc=gt_ir.Location.from_ast_node(node)
            )
        elif self._is_parameter(symbol):
            result = gt_ir.VarRef(name=symbol)
        elif self._is_local_symbol(symbol):
            assert False  # result = gt_ir.VarRef(name=symbol)
        else:
            assert False, "Missing '{}' symbol definition".format(symbol)

        return result

    def visit_Index(self, node: ast.Index):
        index = self.visit(node.value)
        return index

    def _eval_index(self, node: ast.Subscript) -> Optional[List[int]]:
        invalid_target = GTScriptSyntaxError(message="Invalid target in assignment.", loc=node)

        # Python 3.9 skips wrapping the ast.Tuple in an ast.Index
        tuple_or_constant = node.slice.value if isinstance(node.slice, ast.Index) else node.slice

        tuple_or_expr = node.slice.value if isinstance(node.slice, ast.Index) else node.slice
        index_nodes = gt_utils.listify(
            tuple_or_expr.elts if isinstance(tuple_or_expr, ast.Tuple) else tuple_or_expr
        )

        if any(isinstance(cn, ast.Slice) for cn in index_nodes):
            raise invalid_target
        if any(isinstance(cn, ast.Ellipsis) for cn in index_nodes):
            return None
        else:
            index = []
            for index_node in index_nodes:
                try:
                    offset = ast.literal_eval(index_node)
                    index.append(offset)
                except:
                    index.append(self.visit(index_node))
            return index

    def visit_Subscript(self, node: ast.Subscript):
        assert isinstance(node.ctx, (ast.Load, ast.Store))

        index = self._eval_index(node)
        result = self.visit(node.value)
        if isinstance(result, gt_ir.VarRef):
            assert index is not None
            result.index = index[0]
        else:
            if isinstance(node.value, ast.Name):
                field_axes = self.fields[result.name].axes
                if index is not None:
                    if len(field_axes) != len(index):
                        raise GTScriptSyntaxError(
                            f"Incorrect offset specification detected. Found {index}, "
                            f"but the field has dimensions ({', '.join(field_axes)})"
                        )
                    result.offset = {axis: value for axis, value in zip(field_axes, index)}
            elif isinstance(node.value, ast.Subscript):
                result.data_index = index
            else:
                raise GTScriptSyntaxError(
                    "Unrecognized subscript expression", loc=gt_ir.Location.from_ast_node(node)
                )

        return result

    # -- Expressions nodes --
    def visit_UnaryOp(self, node: ast.UnaryOp):
        op = self.visit(node.op)
        arg = self.visit(node.operand)
        if isinstance(arg, numbers.Number):
            result = eval("{op}{arg}".format(op=op.python_symbol, arg=arg))
        else:
            result = gt_ir.UnaryOpExpr(op=op, arg=arg)

        return result

    def visit_UAdd(self, node: ast.UAdd) -> gt_ir.UnaryOperator:
        return gt_ir.UnaryOperator.POS

    def visit_USub(self, node: ast.USub) -> gt_ir.UnaryOperator:
        return gt_ir.UnaryOperator.NEG

    def visit_Not(self, node: ast.Not) -> gt_ir.UnaryOperator:
        return gt_ir.UnaryOperator.NOT

    def visit_BinOp(self, node: ast.BinOp) -> gt_ir.BinOpExpr:
        op = self.visit(node.op)
        rhs = self.visit(node.right)
        lhs = self.visit(node.left)
        result = gt_ir.BinOpExpr(op=op, lhs=lhs, rhs=rhs)

        return result

    def visit_Add(self, node: ast.Add) -> gt_ir.BinaryOperator:
        return gt_ir.BinaryOperator.ADD

    def visit_Sub(self, node: ast.Sub) -> gt_ir.BinaryOperator:
        return gt_ir.BinaryOperator.SUB

    def visit_Mult(self, node: ast.Mult) -> gt_ir.BinaryOperator:
        return gt_ir.BinaryOperator.MUL

    def visit_Div(self, node: ast.Div) -> gt_ir.BinaryOperator:
        return gt_ir.BinaryOperator.DIV

    def visit_Mod(self, node: ast.Mod) -> gt_ir.BinaryOperator:
        return gt_ir.BinaryOperator.MOD

    def visit_Pow(self, node: ast.Pow) -> gt_ir.BinaryOperator:
        return gt_ir.BinaryOperator.POW

    def visit_And(self, node: ast.And) -> gt_ir.BinaryOperator:
        return gt_ir.BinaryOperator.AND

    def visit_Or(self, node: ast.And) -> gt_ir.BinaryOperator:
        return gt_ir.BinaryOperator.OR

    def visit_Eq(self, node: ast.Eq) -> gt_ir.BinaryOperator:
        return gt_ir.BinaryOperator.EQ

    def visit_NotEq(self, node: ast.NotEq) -> gt_ir.BinaryOperator:
        return gt_ir.BinaryOperator.NE

    def visit_Lt(self, node: ast.Lt) -> gt_ir.BinaryOperator:
        return gt_ir.BinaryOperator.LT

    def visit_LtE(self, node: ast.LtE) -> gt_ir.BinaryOperator:
        return gt_ir.BinaryOperator.LE

    def visit_Gt(self, node: ast.Gt) -> gt_ir.BinaryOperator:
        return gt_ir.BinaryOperator.GT

    def visit_GtE(self, node: ast.GtE) -> gt_ir.BinaryOperator:
        return gt_ir.BinaryOperator.GE

    def visit_BoolOp(self, node: ast.BoolOp) -> gt_ir.BinOpExpr:
        op = self.visit(node.op)
        rhs = self.visit(node.values[-1])
        for value in reversed(node.values[:-1]):
            lhs = self.visit(value)
            rhs = gt_ir.BinOpExpr(op=op, lhs=lhs, rhs=rhs)
            res = rhs

        return res

    def visit_Compare(self, node: ast.Compare) -> gt_ir.BinOpExpr:
        lhs = self.visit(node.left)
        args = [lhs]

        assert len(node.comparators) >= 1
        op = self.visit(node.ops[-1])
        rhs = self.visit(node.comparators[-1])
        args.append(rhs)

        for i in range(len(node.comparators) - 2, -1, -1):
            lhs = self.visit(node.values[i])
            rhs = gt_ir.BinOpExpr(op=op, lhs=lhs, rhs=rhs)
            op = self.visit(node.ops[i])
            args.append(lhs)

        result = gt_ir.BinOpExpr(op=op, lhs=lhs, rhs=rhs)

        return result

    def visit_IfExp(self, node: ast.IfExp) -> gt_ir.TernaryOpExpr:
        result = gt_ir.TernaryOpExpr(
            condition=self.visit(node.test),
            then_expr=self.visit(node.body),
            else_expr=self.visit(node.orelse),
        )

        return result

    def visit_If(self, node: ast.If) -> list:
        self.if_decls_stack.append([])

        main_stmts = []
        for stmt in node.body:
            main_stmts.extend(gt_utils.listify(self.visit(stmt)))
        assert all(isinstance(item, gt_ir.Statement) for item in main_stmts)

        else_stmts = []
        if node.orelse:
            for stmt in node.orelse:
                else_stmts.extend(gt_utils.listify(self.visit(stmt)))
            assert all(isinstance(item, gt_ir.Statement) for item in else_stmts)

        result = []
        if len(self.if_decls_stack) == 1:
            result.extend(self.if_decls_stack.pop())
        elif len(self.if_decls_stack) > 1:
            self.if_decls_stack[-2].extend(self.if_decls_stack[-1])
            self.if_decls_stack.pop()

        result.append(
            gt_ir.If(
                condition=self.visit(node.test),
                main_body=gt_ir.BlockStmt(stmts=main_stmts),
                else_body=gt_ir.BlockStmt(stmts=else_stmts) if else_stmts else None,
            )
        )

        return result

    def visit_While(self, node: ast.While) -> gt_ir.While:
        if node.orelse:
            raise GTScriptSyntaxError("orelse is not supported on while loops")
        stmts = []
        for stmt in node.body:
            stmts.extend(self.visit(stmt))
        return gt_ir.While(
            condition=self.visit(node.test),
            body=gt_ir.BlockStmt(stmts=stmts),
        )

    def visit_Call(self, node: ast.Call):
        native_fcn = gt_ir.NativeFunction.PYTHON_SYMBOL_TO_IR_OP[node.func.id]

        args = [self.visit(arg) for arg in node.args]
        if len(args) != native_fcn.arity:
            raise GTScriptSyntaxError(
                "Invalid native function call", loc=gt_ir.Location.from_ast_node(node)
            )

        return gt_ir.NativeFuncCall(
            func=native_fcn,
            args=args,
            data_type=gt_ir.DataType.AUTO,
            loc=gt_ir.Location.from_ast_node(node),
        )

    # -- Statement nodes --
    def _parse_assign_target(
        self, target_node: Union[ast.Subscript, ast.Name]
    ) -> Tuple[str, Optional[List[int]], Optional[List[int]]]:
        invalid_target = GTScriptSyntaxError(
            message="Invalid target in assignment.", loc=target_node
        )
        spatial_offset = None
        data_index = None
        if isinstance(target_node, ast.Name):
            name = target_node.id
        elif isinstance(target_node, ast.Subscript):
            if isinstance(target_node.value, ast.Name):
                name = target_node.value.id
                spatial_offset = self._eval_index(target_node)
            elif isinstance(target_node.value, ast.Subscript) and isinstance(
                target_node.value.value, ast.Name
            ):
                name = target_node.value.value.id
                spatial_offset = self._eval_index(target_node.value)
                data_index = self._eval_index(target_node)
            else:
                raise invalid_target
            if spatial_offset is None:
                num_axes = len(self.fields[name].axes) if name in self.fields else 3
                spatial_offset = [0] * num_axes
        else:
            raise invalid_target

        return name, spatial_offset, data_index

    def visit_Assign(self, node: ast.Assign) -> list:
        result = []

        # assert len(node.targets) == 1
        # Create decls for temporary fields
        target = []
        if len(node.targets) > 1:
            raise GTScriptSyntaxError(
                message="Assignment to multiple variables (e.g. var1 = var2 = value) not supported.",
                loc=gt_ir.Location.from_ast_node(node),
            )

        for t in node.targets[0].elts if isinstance(node.targets[0], ast.Tuple) else node.targets:
            name, spatial_offset, data_index = self._parse_assign_target(t)
            is_temporary = name not in {name for name, field in self.fields.items() if field.is_api}
            if spatial_offset and is_temporary:
                raise GTScriptSyntaxError(
                    message="No subscript allowed in assignment to temporaries",
                    loc=gt_ir.Location.from_ast_node(t),
                )
            elif spatial_offset:
                if any(offset != 0 for offset in spatial_offset):
                    raise GTScriptSyntaxError(
                        message="Assignment to non-zero offsets is not supported.",
                        loc=gt_ir.Location.from_ast_node(t),
                    )

            if not self._is_known(name):
                if data_index is not None and data_index:
                    raise GTScriptSyntaxError(
                        message="Temporaries may not use additional data dimensions.",
                        loc=gt_ir.Location.from_ast_node(t),
                    )

                field_decl = gt_ir.FieldDecl(
                    name=name,
                    data_type=gt_ir.DataType.AUTO,
                    axes=gt_ir.Domain.LatLonGrid().axes_names,
                    # layout_id=t.id,
                    is_api=False,
                )
                if len(self.if_decls_stack):
                    self.if_decls_stack[-1].append(field_decl)
                else:
                    result.append(field_decl)
                self.fields[field_decl.name] = field_decl

            axes = self.fields[name].axes
            par_axes_names = [axis.name for axis in gt_ir.Domain.LatLonGrid().parallel_axes]
            if self.iteration_order == gt_ir.IterationOrder.PARALLEL:
                par_axes_names.append(gt_ir.Domain.LatLonGrid().sequential_axis.name)
            if set(par_axes_names) - set(axes):
                raise GTScriptSyntaxError(
                    message=f"Cannot assign to field '{node.targets[0].id}' as all parallel axes '{par_axes_names}' are not present.",
                    loc=gt_ir.Location.from_ast_node(t),
                )

            target.append(self.visit(t))

        value = gt_utils.listify(self.visit(node.value))

        assert len(target) == len(value)
        for left, right in zip(target, value):
            result.append(gt_ir.Assign(target=left, value=right))

        return result

    def visit_AugAssign(self, node: ast.AugAssign):
        """Implement left <op>= right in terms of left = left <op> right."""
        binary_operation = ast.BinOp(left=node.target, op=node.op, right=node.value)
        assignment = ast.Assign(targets=[node.target], value=binary_operation)
        ast.copy_location(binary_operation, node)
        ast.copy_location(assignment, node)
        return self.visit_Assign(assignment)

    def visit_With(self, node: ast.With):
        loc = gt_ir.Location.from_ast_node(node)
        syntax_error = GTScriptSyntaxError(
            f"Invalid 'with' statement at line {loc.line} (column {loc.column})", loc=loc
        )

        if (
            len(node.items) == 1
            and isinstance(node.items[0].context_expr, ast.Call)
            and node.items[0].context_expr.func.id == "horizontal"
        ):
            if any(isinstance(child_node, ast.With) for child_node in node.body):
                raise GTScriptSyntaxError("Cannot nest `with` node inside horizontal region")

            intervals_dicts = self._visit_with_horizontal(node.items[0], loc)
            all_stmts = gt_utils.flatten([gt_utils.listify(self.visit(stmt)) for stmt in node.body])
            stmts = list(filter(lambda stmt: isinstance(stmt, gt_ir.Decl), all_stmts))
            body_block = gt_ir.BlockStmt(
                stmts=list(filter(lambda stmt: not isinstance(stmt, gt_ir.Decl), all_stmts))
            )
            stmts.extend(
                [
                    gt_ir.HorizontalIf(intervals=intervals_dict, body=body_block)
                    for intervals_dict in intervals_dicts
                ]
            )
<<<<<<< HEAD

=======
>>>>>>> a735673a
            return stmts
        else:
            # If we find nested `with` blocks flatten them, i.e. transform
            #  with computation(PARALLEL):
            #   with interval(...):
            #     ...
            # into
            #  with computation(PARALLEL), interval(...):
            #    ...
            # otherwise just parse the node
            if self.parsing_context == ParsingContext.CONTROL_FLOW and all(
                isinstance(child_node, ast.With) for child_node in node.body
            ):
                # Ensure top level `with` specifies the iteration order
                if not any(
                    with_item.context_expr.func.id == "computation"
                    for with_item in node.items
                    if isinstance(with_item.context_expr, ast.Call)
                ):
                    raise syntax_error

                # Parse nested `with` blocks
                compute_blocks = []
                for with_node in node.body:
                    with_node = copy.deepcopy(with_node)  # Copy to avoid altering original ast
                    # Splice `withItems` of current/primary with statement into nested with
                    with_node.items.extend(node.items)

                    compute_blocks.extend(self._visit_computation_node(with_node))

                # Validate block specification order
                #  the nested computation blocks must be specified in their order of execution. The order of execution is
                #  such that the lowest (highest) interval is processed first if the iteration order is forward (backward).
                if not self._are_blocks_sorted(compute_blocks):
                    raise GTScriptSyntaxError(
                        f"Invalid 'with' statement at line {loc.line} (column {loc.column}). Intervals must be specified in order of execution."
                    )
                if not self._are_intervals_nonoverlapping(compute_blocks):
                    raise GTScriptSyntaxError(
                        f"Overlapping intervals detected at line {loc.line} (column {loc.column})"
                    )

                return compute_blocks
            elif self.parsing_context == ParsingContext.CONTROL_FLOW:
                return self._visit_computation_node(node)
            else:
                # Mixing nested `with` blocks with stmts not allowed
                raise syntax_error

    def visit_FunctionDef(self, node: ast.FunctionDef) -> list:
        blocks = []
        docstring = ast.get_docstring(node)
        for stmt in node.body:
            blocks.extend(gt_utils.listify(self.visit(stmt)))

        if not all(isinstance(item, gt_ir.ComputationBlock) for item in blocks):
            raise GTScriptSyntaxError(
                "Invalid stencil definition", loc=gt_ir.Location.from_ast_node(node)
            )

        return blocks


class CollectLocalSymbolsAstVisitor(ast.NodeVisitor):
    def __call__(self, node: ast.FunctionDef):
        self.local_symbols = set()
        self.visit(node)
        result = self.local_symbols
        del self.local_symbols
        return result

    def visit_Assign(self, node: ast.Assign):
        invalid_target = GTScriptSyntaxError(
            message="invalid target in assign", loc=gt_ir.Location.from_ast_node(node)
        )
        for target in node.targets:
            targets = target.elts if isinstance(target, ast.Tuple) else [target]
            for t in targets:
                if isinstance(t, ast.Name):
                    self.local_symbols.add(t.id)
                elif isinstance(t, ast.Subscript):
                    if isinstance(t.value, ast.Name):
                        name_node = t.value
                    elif isinstance(t.value, ast.Subscript) and isinstance(t.value.value, ast.Name):
                        name_node = t.value.value
                    else:
                        raise invalid_target
                    self.local_symbols.add(name_node.id)
                else:
                    raise invalid_target


class GTScriptParser(ast.NodeVisitor):

    CONST_VALUE_TYPES = (
        *gtscript._VALID_DATA_TYPES,
        types.FunctionType,
        type(None),
        gtscript.AxisIndex,
    )

    def __init__(self, definition, *, options, externals=None):
        assert isinstance(definition, types.FunctionType)
        self.definition = definition
        self.filename = inspect.getfile(definition)
        self.source, decorators_source = gt_meta.split_def_decorators(self.definition)
        self.ast_root = ast.parse(self.source)
        self.options = options
        self.build_info = options.build_info
        self.main_name = options.qualified_name
        self.definition_ir = None
        self.external_context = externals or {}
        self.resolved_externals = {}
        self.block = None

    def __str__(self):
        result = "<GT4Py.GTScriptParser> {\n"
        result += "\n".join("\t{}: {}".format(name, getattr(self, name)) for name in vars(self))
        result += "\n}"
        return result

    @staticmethod
    def annotate_definition(definition):
        api_signature = []
        api_annotations = []

        qualified_name = "{}.{}".format(definition.__module__, definition.__name__)
        sig = inspect.signature(definition)
        for param in sig.parameters.values():
            if param.kind == inspect.Parameter.VAR_POSITIONAL:
                raise GTScriptDefinitionError(
                    name=qualified_name,
                    value=definition,
                    message="'*args' tuple parameter is not supported in GTScript definitions",
                )
            elif param.kind == inspect.Parameter.VAR_KEYWORD:
                raise GTScriptDefinitionError(
                    name=qualified_name,
                    value=definition,
                    message="'*kwargs' dict parameter is not supported in GTScript definitions",
                )
            else:
                is_keyword = param.kind == inspect.Parameter.KEYWORD_ONLY

                default = gt_ir.Empty
                if param.default != inspect.Parameter.empty:
                    if not isinstance(param.default, GTScriptParser.CONST_VALUE_TYPES):
                        raise GTScriptValueError(
                            name=param.name,
                            value=param.default,
                            message=f"Invalid default value for argument '{param.name}': {param.default}",
                        )
                    default = param.default

                if isinstance(param.annotation, (str, gtscript._FieldDescriptor)):
                    dtype_annotation = param.annotation
                elif (
                    isinstance(param.annotation, type)
                    and param.annotation in gtscript._VALID_DATA_TYPES
                ):
                    dtype_annotation = np.dtype(param.annotation)
                elif param.annotation is inspect.Signature.empty:
                    dtype_annotation = None
                else:
                    raise GTScriptValueError(
                        name=param.name,
                        value=param.annotation,
                        message=f"Invalid annotated dtype value for argument '{param.name}': {param.annotation}",
                    )

                api_signature.append(
                    gt_ir.ArgumentInfo(name=param.name, is_keyword=is_keyword, default=default)
                )

                api_annotations.append(dtype_annotation)

        nonlocal_symbols, imported_symbols = GTScriptParser.collect_external_symbols(definition)
        canonical_ast = gt_meta.ast_dump(definition)

        definition._gtscript_ = dict(
            qualified_name=qualified_name,
            api_signature=api_signature,
            api_annotations=api_annotations,
            canonical_ast=canonical_ast,
            nonlocals=nonlocal_symbols,
            imported=imported_symbols,
        )

        return definition

    @staticmethod
    def collect_external_symbols(definition):
        bare_imports, from_imports, relative_imports = gt_meta.collect_imported_symbols(definition)
        wrong_imports = list(bare_imports.keys()) + list(relative_imports.keys())
        imported_names = set()
        for key, value in from_imports.items():
            if key != value:
                # Aliasing imported names is not allowed
                wrong_imports.append(key)
            else:
                for prefix in [
                    "__externals__.",
                    "gt4py.__externals__.",
                    "__gtscript__.",
                    "gt4py.__gtscript__.",
                ]:
                    if key.startswith(prefix):
                        if "__externals__" in key:
                            imported_names.add(value.replace(prefix, "", 1))
                        break
                else:
                    wrong_imports.append(key)

        if wrong_imports:
            raise GTScriptSyntaxError("Invalid 'import' statements ({})".format(wrong_imports))

        imported_symbols = {name: {} for name in imported_names}

        context, unbound = gt_meta.get_closure(
            definition, included_nonlocals=True, include_builtins=False
        )

        gtscript_ast = ast.parse(gt_meta.get_ast(definition)).body[0]
        local_symbol_collector = CollectLocalSymbolsAstVisitor()
        local_symbols = local_symbol_collector(gtscript_ast)

        nonlocal_symbols = {}

        name_nodes = gt_meta.collect_names(definition)
        for collected_name in name_nodes.keys():
            if collected_name not in gtscript.builtins:
                root_name = collected_name.split(".")[0]
                if root_name in imported_symbols:
                    imported_symbols[root_name].setdefault(
                        collected_name, name_nodes[collected_name]
                    )
                elif root_name in context:
                    nonlocal_symbols[collected_name] = GTScriptParser.eval_external(
                        collected_name,
                        context,
                        gt_ir.Location.from_ast_node(name_nodes[collected_name][0]),
                    )
                    if hasattr(nonlocal_symbols[collected_name], "_gtscript_"):
                        # Recursively add nonlocals and imported symbols
                        nonlocal_symbols.update(
                            nonlocal_symbols[collected_name]._gtscript_["nonlocals"]
                        )
                        imported_symbols.update(
                            nonlocal_symbols[collected_name]._gtscript_["imported"]
                        )
                elif root_name not in local_symbols and root_name in unbound:
                    raise GTScriptSymbolError(
                        name=collected_name,
                        loc=gt_ir.Location.from_ast_node(name_nodes[collected_name][0]),
                    )

        return nonlocal_symbols, imported_symbols

    @staticmethod
    def eval_external(name: str, context: dict, loc=None):
        try:
            value = eval(name, context)

            assert (
                value is None
                or isinstance(value, GTScriptParser.CONST_VALUE_TYPES)
                or hasattr(value, "_gtscript_")
            )

        except Exception as e:
            raise GTScriptDefinitionError(
                name=name,
                value="<unknown>",
                message="Missing or invalid value for external symbol {name}".format(name=name),
                loc=loc,
            ) from e
        return value

    @staticmethod
    def resolve_external_symbols(
        nonlocals: dict, imported: dict, context: dict, *, exhaustive=True
    ):
        result = {}
        accepted_imports = set(imported.keys())
        resolved_imports = {**imported}
        resolved_values_list = list(nonlocals.items())

        # Resolve function-like imports
        func_externals = {
            key: value
            for key, value in itertools.chain(context.items(), resolved_values_list)
            if isinstance(value, types.FunctionType)
        }
        for name, value in func_externals.items():
            if not hasattr(value, "_gtscript_"):
                raise TypeError(f"{value.__name__} is not a gtscript function")
            for imported_name, imported_value in value._gtscript_["imported"].items():
                resolved_imports[imported_name] = imported_value

        # Collect all imported and inlined values recursively through all the external symbols
        while resolved_imports or resolved_values_list:
            new_imports = {}
            for name, accesses in resolved_imports.items():
                if accesses:
                    for attr_name, attr_nodes in accesses.items():
                        resolved_values_list.append(
                            (
                                attr_name,
                                GTScriptParser.eval_external(
                                    attr_name, context, gt_ir.Location.from_ast_node(attr_nodes[0])
                                ),
                            )
                        )

                elif not exhaustive:
                    resolved_values_list.append((name, GTScriptParser.eval_external(name, context)))

            for name, value in resolved_values_list:
                if hasattr(value, "_gtscript_") and exhaustive:
                    assert callable(value)
                    nested_inlined_values = {
                        "{}.{}".format(value._gtscript_["qualified_name"], item_name): item_value
                        for item_name, item_value in value._gtscript_["nonlocals"].items()
                    }
                    resolved_values_list.extend(nested_inlined_values.items())

                    for imported_name, imported_name_accesses in value._gtscript_[
                        "imported"
                    ].items():
                        if imported_name in accepted_imports:
                            # Only check names explicitly imported in the main caller context
                            new_imports.setdefault(imported_name, {})
                            for attr_name, attr_nodes in imported_name_accesses.items():
                                new_imports[imported_name].setdefault(attr_name, [])
                                new_imports[imported_name][attr_name].extend(attr_nodes)

            result.update(dict(resolved_values_list))
            resolved_imports = new_imports
            resolved_values_list = []

        return result

    def extract_arg_descriptors(self):
        api_signature = self.definition._gtscript_["api_signature"]
        api_annotations = self.definition._gtscript_["api_annotations"]
        assert len(api_signature) == len(api_annotations)
        fields_decls, parameter_decls = {}, {}

        for arg_info, arg_annotation in zip(api_signature, api_annotations):
            try:
                assert arg_annotation in gtscript._VALID_DATA_TYPES or isinstance(
                    arg_annotation, (gtscript._SequenceDescriptor, gtscript._FieldDescriptor)
                ), "Invalid parameter annotation"

                if arg_annotation in gtscript._VALID_DATA_TYPES:
                    dtype = np.dtype(arg_annotation)
                    if arg_info.default not in [gt_ir.Empty, None]:
                        assert np.dtype(type(arg_info.default)) == dtype
                    data_type = gt_ir.DataType.from_dtype(dtype)
                    parameter_decls[arg_info.name] = gt_ir.VarDecl(
                        name=arg_info.name, data_type=data_type, length=0, is_api=True
                    )
                elif isinstance(arg_annotation, gtscript._SequenceDescriptor):
                    assert arg_info.default in [gt_ir.Empty, None]
                    data_type = gt_ir.DataType.from_dtype(np.dtype(arg_annotation))
                    length = arg_annotation.length
                    parameter_decls[arg_info.name] = gt_ir.VarDecl(
                        name=arg_info.name, data_type=data_type, length=length, is_api=True
                    )
                else:
                    assert isinstance(arg_annotation, gtscript._FieldDescriptor)
                    assert arg_info.default in [gt_ir.Empty, None]
                    data_type = gt_ir.DataType.from_dtype(np.dtype(arg_annotation.dtype))
                    axes = [ax.name for ax in arg_annotation.axes]
                    data_dims = list(arg_annotation.data_dims)
                    fields_decls[arg_info.name] = gt_ir.FieldDecl(
                        name=arg_info.name,
                        data_type=data_type,
                        axes=axes,
                        data_dims=data_dims,
                        is_api=True,
                        layout_id=arg_info.name,
                    )

                if data_type is gt_ir.DataType.INVALID:
                    raise GTScriptDataTypeError(name=arg_info.name, data_type=data_type)

            except Exception as e:
                raise GTScriptDefinitionError(
                    name=arg_info.name,
                    value=arg_annotation,
                    message=f"Invalid definition of argument '{arg_info.name}': {arg_annotation}",
                ) from e

        for item in itertools.chain(fields_decls.values(), parameter_decls.values()):
            if item.data_type is gt_ir.DataType.INVALID:
                raise GTScriptDataTypeError(name=item.name, data_type=item.data_type)

        return api_signature, fields_decls, parameter_decls

    # def eval_type(self, expr: gt_ir.Expr):
    #     kind = gt_ir.SymbolKind.SCALAR
    #     sctype = gt_ir.DataType.DEFAULT
    #     for ref in gt_ir.refs_from(expr):
    #         if isinstance(ref, gt_ir.Ref):
    #             ref = self.scope[ref.name]
    #         if isinstance(ref, gt_ir.Decl):
    #             if ref.kind == gt_ir.SymbolKind.FIELD:
    #                 kind = gt_ir.SymbolKind.FIELD
    #
    #         sctype = gt_ir.ScalarType.merge(sctype, ref.sctype)
    #
    #     return (kind, sctype)

    def run(self):
        assert (
            isinstance(self.ast_root, ast.Module)
            and "body" in self.ast_root._fields
            and len(self.ast_root.body) == 1
            and isinstance(self.ast_root.body[0], ast.FunctionDef)
        )
        main_func_node = self.ast_root.body[0]

        assert hasattr(self.definition, "_gtscript_")
        # self.resolved_externals = self.resolve_external_symbols(
        #     self.definition._gtscript_["nonlocals"],
        #     self.definition._gtscript_["imported"],
        #     self.external_context,
        # )
        self.resolved_externals = self.definition._gtscript_["externals"]
        api_signature, fields_decls, parameter_decls = self.extract_arg_descriptors()

        # Inline constant values
        for name, value in self.resolved_externals.items():
            if hasattr(value, "_gtscript_"):
                assert callable(value)
                func_node = ast.parse(gt_meta.get_ast(value)).body[0]
                local_context = self.resolve_external_symbols(
                    value._gtscript_["nonlocals"],
                    value._gtscript_["imported"],
                    self.external_context,
                    exhaustive=False,
                )
                ValueInliner.apply(func_node, context=local_context)
                value._gtscript_["ast"] = func_node
                value._gtscript_["local_context"] = local_context

        local_context = self.resolve_external_symbols(
            self.definition._gtscript_["nonlocals"],
            self.definition._gtscript_["imported"],
            self.external_context,
            exhaustive=False,
        )
        ValueInliner.apply(main_func_node, context=local_context)

        # Inline function calls
        CallInliner.apply(main_func_node, context=local_context)

        # Evaluate and inline compile-time conditionals
        CompiledIfInliner.apply(main_func_node, context=local_context)
        # Cleaner.apply(self.definition_ir)

        AssertionChecker.apply(main_func_node, context=local_context, source=self.source)

        # Generate definition IR
        domain = gt_ir.Domain.LatLonGrid()
        computations = IRMaker(
            fields=fields_decls,
            parameters=parameter_decls,
            local_symbols={},  # Not used
            domain=domain,
            extra_temp_decls={},  # Not used
        )(self.ast_root)

        self.definition_ir = gt_ir.StencilDefinition(
            name=self.main_name,
            domain=domain,
            api_signature=api_signature,
            api_fields=[
                fields_decls[item.name] for item in api_signature if item.name in fields_decls
            ],
            parameters=[
                parameter_decls[item.name] for item in api_signature if item.name in parameter_decls
            ],
            computations=computations,
            externals=self.resolved_externals,
            docstring=inspect.getdoc(self.definition) or "",
            loc=gt_ir.Location.from_ast_node(self.ast_root.body[0]),
        )

        return self.definition_ir


@gt_frontend.register
class GTScriptFrontend(gt_frontend.Frontend):
    name = "gtscript"

    @classmethod
    def get_stencil_id(cls, qualified_name, definition, externals, options_id):
        cls.prepare_stencil_definition(definition, externals or {})
        fingerprint = {
            "__main__": definition._gtscript_["canonical_ast"],
            "docstring": inspect.getdoc(definition),
            "api_annotations": f"[{', '.join(str(item) for item in definition._gtscript_['api_annotations'])}]",
        }
        for name, value in definition._gtscript_["externals"].items():
            fingerprint[name] = (
                value._gtscript_["canonical_ast"] if hasattr(value, "_gtscript_") else value
            )

        definition_id = gt_utils.shashed_id(fingerprint)
        version = gt_utils.shashed_id(definition_id, options_id)
        stencil_id = gt_definitions.StencilID(qualified_name, version)

        return stencil_id

    @classmethod
    def prepare_stencil_definition(cls, definition, externals):
        GTScriptParser.annotate_definition(definition)
        resolved_externals = GTScriptParser.resolve_external_symbols(
            definition._gtscript_["nonlocals"], definition._gtscript_["imported"], externals
        )
        definition._gtscript_["externals"] = resolved_externals
        return definition

    @classmethod
    def generate(cls, definition, externals, options):
        if not hasattr(definition, "_gtscript_"):
            cls.prepare_stencil_definition(definition, externals)
        translator = GTScriptParser(definition, externals=externals, options=options)
        return translator.run()<|MERGE_RESOLUTION|>--- conflicted
+++ resolved
@@ -22,7 +22,7 @@
 import numbers
 import textwrap
 import types
-from dataclasses import dataclass
+import warnings
 from typing import Any, Dict, List, Optional, Tuple, Union
 
 import numpy as np
@@ -1404,10 +1404,6 @@
                     for intervals_dict in intervals_dicts
                 ]
             )
-<<<<<<< HEAD
-
-=======
->>>>>>> a735673a
             return stmts
         else:
             # If we find nested `with` blocks flatten them, i.e. transform
@@ -1446,7 +1442,7 @@
                         f"Invalid 'with' statement at line {loc.line} (column {loc.column}). Intervals must be specified in order of execution."
                     )
                 if not self._are_intervals_nonoverlapping(compute_blocks):
-                    raise GTScriptSyntaxError(
+                    warnings.warn(
                         f"Overlapping intervals detected at line {loc.line} (column {loc.column})"
                     )
 
